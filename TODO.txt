--- conflicted
+++ resolved
@@ -3,15 +3,6 @@
 
   It *sometimes* jumps a little when a new call or play gets displayed.
 
-<<<<<<< HEAD
-STILL TODO:
-* Don't show the "table up with these dudes" button if the partnership on that line is already seated!  Duh.
-
-STILL TODO:
-* The "Number of boards played" column on `/table/` is ambiguous -- it counts boards that aren't yet complete.
-
-  It should probably show a number corresponding to *completed* boards, and then show a `+` if there's one in progress.
-=======
 * Totally rethink access control.
 
   In general, we want something like
@@ -22,7 +13,13 @@
   Unfortunately this means that anonymous users cannot watch a hand in progress.
 
   Maybe for fun demo purposes, we can have a single table that's not part of a tournament, and whose boards are genuinely random?
->>>>>>> fd899fe6
+
+STILL TODO:
+* Don't show the "table up with these dudes" button if the partnership on that line is already seated!  Duh.
+
+* The "Number of boards played" column on `/table/` is ambiguous -- it counts boards that aren't yet complete.
+
+  It should probably show a number corresponding to *completed* boards, and then show a `+` if there's one in progress.
 
 * At the end of a tournament, shouldn't all the players be splitsvilled?  And ejected from their tables?
 
