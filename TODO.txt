IN PROGRESS:
Note: to reliably load a fixture, do e.g. `just drop migrate manage loaddata now_what && just --no-deps runme`

STILL TODO:
<<<<<<< HEAD
* Ensure that timestamps (in particular, tournament deadlines) show up in the browser in the user's preferred time zone.
  - https://docs.djangoproject.com/en/dev/topics/i18n/timezones/#selecting-the-current-time-zone is one (rather tedious) way to do that;
  - maybe I can just embed calls to the Javascript `Date` function in the web pages, thereby letting the browser handle it

* Make the cards more visible during play, by only showing one hand at a time!
  Currently I've got room to show all four hands; during play you get to see your cards, plus the dummy's.
  Maybe instead I should only show your cards -- i.e., zoom in -- and have some sort of interaction to let you flip between your cards and the dummy.  That interaction would have to be *easy* and *obvious* and *fast*.

=======
* Replace `app.models.tournament.check_for_expirations` with something more sensible
  I've got a "django-q2" branch that uses a third-party scheduler; iirc it kinda mostly works.
  [Django-tasks](https://github.com/realOrangeOne/django-tasks) looks like it'll become the Official Way to do this sort of thing; here's a [Django Enhancement Proposal](  https://github.com/django/deps/blob/5746805dfb062a99555b5e5bbc5b1685212aba2c/accepted/0014-background-workers.rst#L26) for it.
* Ensure that timestamps (in particular, tournament deadlines) show up in the browser in the user's preferred time zone.
  - https://docs.djangoproject.com/en/dev/topics/i18n/timezones/#selecting-the-current-time-zone is one (rather tedious) way to do that;
  - maybe I can just embed calls to the Javascript `Date` function in the web pages, thereby letting the browser handle it
>>>>>>> 6a6569f6
* Maybe put an X-Request-ID header on all responses? That way the API bot could log that after it gets a response.  Might make it easier to
  match up the bot's logs with the server's.

* Consider logging directly to S3: https://docs.docker.com/engine/logging/drivers/awslogs/

* Renaming a player (via the admin site, or a postgres client) causes ... all sorts of chaos.  Apparantly I store player names somewhere (maybe the cached hand transcript) and freak out when I cannot find a player of that name?

  Maybe change `player_who_may_call` and `player_who_may_play` to return directions instead of players.
* After finding a partner, the next step should be a choice:
  - join a tournament
    Maybe you should get a chance to choose a tournament style, or the time it starts, or something
    This should bring you to https://bridge.offby1.info/players/?has_partner=True&seated=False&exclude_me=True&tournament=123
  - just futz around at a table for fun
    This should create synths to play with if there isn't already a "fun" table with an open slot
    The boards should NOT be the same boards that were generated for a tournament

  I guess our constraint about tournaments should change from "only one running tournament at a time" to, I dunno, "no more than one tournament whose signup deadline hasn't passed".  Might be OK to have two or more tournaments whose *play* deadlines haven't yet passed, though.

  OTOH, perhaps there should be *three* tournaments signing up at a time, spaced 8 hours apart, so that people around the world can find a convenient time to play.  Gotta plan for success!

* MOVEMENTS

  I must be getting cocky; now that tournaments mostly work, this is the only missing thing I can think of.

  There might be a couple of movements to choose from, plus "no movement at all" (which is what we've currently got); each tournament would be associated with exactly one such, and it cannot be changed once the tournament is created.

* God Mode doesn't show all four hands during the auction; only during play.

* An RSS feed! Maybe each completed hand, or each completed tournament, would appear in it.

* A scenario

  - I let the bot play for me
  - The hand completes, so I'm looking at the "next board plz" button
  - I change my mind and turn off the "let the bot play for me"
  - I click the "next board plz" button
  - I discover that the hand is in progress -- and if the auction is over, I don't get to see it.  I get to see the *contract* but not the calls that led up to it.

  I guess I need a "review the bidding" button? :-\

* Consider using [django's built-in permissions](https://docs.djangoproject.com/en/5.1/topics/auth/default/#topic-authorization) to control access to hands, rather than doing it "by hand" (haw haw) as I'm currently doing.

* Whatever happened to lobby chat?  It must have slipped into a crack at some point.

    fc053e10f2103a096c21a882428e38c0a80169ce
    Author:     Eric Hanchrow <eric.hanchrow@gmail.com>
    AuthorDate: 2024-08-19 15:29:33 -0700

    Nix lobby view.

    Now the "lobby" link goes to the player list, with seated players filtered out.

  Yikes, that was a long time ago.

* Make the UI not suck.

  It *sometimes* jumps a little when a new call or play gets displayed.

  I think I see what's happening: when the page loads, the auction history (I'm guessing) is displayed scrolled to ensure that its *top* is visible.  But then I have some `onLoad` magic that scrolls to ensure the *bottom* is visible, since that's the most interesting part.

* Totally rethink access control.

  * Any tournament that is complete should be visible to everyone, anonymous or otherwise.

  * Anonymous users must not be allowed to watch a hand in progress.

    Maybe for fun demo purposes, we can have a single table that's not part of a tournament, and whose boards are genuinely random?

    Perhaps a specialized decorator for views?

  * After `just dcu` (commit c8a78a9), logged in as "bob", https://laptop.tail571dc2.ts.net/table/ shows (correctly)
    Table 5 Hand 5 -- Board #2 (tournament 1), Neither side vulnerable, dealt by West: ('Sorry, bob, but you have not completely played board Board #2 (tournament 1), so later d00d', '-')
    However when I click that link, it shows me the hand :-|  Granted, it shows me only West's cards, and I am indeed West; but still this seems inconsistent.

* Consider alternate HTTP client (as opposed to "requests"): <https://github.com/florimondmanca/httpx-sse>

* Consider alternate ASGI server (as opposed to "daphne"): uvicorn + <https://github.com/sysid/sse-starlette>

* Consider passing a "read timeout" to the SSE client; I don't know exactly what this would do, but perhaps it would cause it to raise a StopIteration exception after that much time has passed with no events; that would be handy as a way to resynch.

* Try moving app.views.player.control_bot_for_player into app.models.player, and having that model's "save" method invoke it (or maybe even use django signals or something).  That way I could mass-update all the players to be bots, or not; currently I have to then log in as each one individually and toggle the little toggle thingy.

* Occasional "asyncio.exceptions.CancelledError" tracebacks in the daphne log.  I don't think anything truly bad is happening, but they're disturbing.

* Consider some sort of partners-ranked-by-score page.  It would show each partnership (including those that have since split up); it'd be ordered by number of boards won by that partnership.

* A legend! The hand detail should explain that
  - the little downarrow is the trick's led card
  - the sparkles indicate the winning card in the trick
  - the green glow indicates the player whose turn it is to play a card.

  Maybe hovertext, and maybe an actual map-like legend box in a corner near the top.

* Somehow visually distinguish cards of the trump suit? Glowing! Sparkles!

  https://www.perplexity.ai/search/using-css-or-bootstrap-how-can-A5U0WSQKTdS172ms6crEdQ

* Maybe prevent p1 from partnering up with p2 if they haven't played exactly the same sets of boards.  Otherwise they'll have an awkward encounter if the server refuses to let p1 play a board he's already played, even though p2 hasn't yet played it.

* Rethink at least some of my URLS -- e.g. when I am looking at hand 97, and click a card to play it, the POST goes to e.g. "/play/94/".  I'd have expected it to go instead to "/play/97/", but that 94 is a *seat_id*, not a *hand* ID.  Confusing.

* Seeing a number of `Invalid request: Can't resume session after stream-error.` errors in the console

* The SSE events for "a call was made at table X" and "a play was made at table X" should be readable by *all* users, regardless of whether they're sitting at the table, so their browsers will update when they watch the hand; currently those players are getting 400s when listening to `/events/hand/xxx/`.

  Of course, I better censor the events so that they don't reveal the calls, or the cards played, to players who haven't yet played that board.

* Both the "Table" and "Hand" models are effectively "join" tables for many-to-many relationships:
  - "Table" joins "Hand" and "Seat"
  - "Hand" joins "Call" and "Play"

  Perhaps officially recognize that by rewriting the relevant models to use ManyToMany fields.
  https://docs.djangoproject.com/en/5.1/ref/models/fields/#django.db.models.ManyToManyField.through

* Maybe have one player -- django admin, perhaps -- have super-user powers: can see all cards, can poke the bot, &c, even in "prod".

* In the table archive view:

  - Maybe have a thingy which, when I hover over one of the cards in the hand, it points to the trick in which that card was played?
  - Or have it be a link instead of a tooltip?  And the destination -- the row in the 13-row table -- should also have a link to take you back to the hand, so you don't have to scroll around to get back.

    JS magic that just scrolls the page to the appropriate point might work as well as links.

* Crazy idea for enforcing an upper bound on a table's "tempo":

  Return a 50whatever "throttled" response to any play or call post that comes too soon after the previous one.  Include a header that says when it's OK to try again.  That header's time should be e.g. one second in the future.  I might have to teach the browser to automatically retry; the alternative would be an annoying popup.  If the latter, at least I should show some visual thingy that makes it clear when it's OK to call or play.  (A shrinking bar, maybe?)

  Perhaps allow each table to set its own tempo, down to some minimum that will keep the server unstressed, and the browsers capable of following along (1/2 second might be OK).

* "Claim" and "Concede" buttons, at least if you're declarer

* Now that I've created a little CSS file, I should probably replace most of my "style" attributes with CSS classes.  Or whatever they call 'em.

* Consider timestamps for important stuff, in particular calls and plays.

  I'm referring to columns in the db, not just an entry in the little SSE events that we send.

* Maybe a "Table" isn't worth modeling at all; instead model "games" or "hands" -- both current and past.  A "game" or a "hand" is pretty much what I'm now calling a Table -- four players plus a specific board, plus a possibly-complete transcript of what they did.

  I seem to be slowly moving towards this; most of what was previously associated with Table is now associated with Hand.

* Think about optimization (without actually doing it, since that would be premature):
  Seems we're sending events to a "public" channel, which means if we have 1,000 browsers listening for those events, most of them will ignore most events (since bob only cares about events that affect him).

  So, consider which events really need to be public, and which can be "private".

  e.g player_detail_view sends "splitsville" (to the "partnerships" channel) in response to a player clicking the button, but surely only (at most) four players need to know about this *instantly*; other people can reload the page to find out who's partnered with whom.

  Otoh, a given player probably won't send that many messages; and sending a message is likely cheaper than rendering and returning a whole response, so ... 🤷

* when brenda speaks to james, but james' browser is looking at anything other than brenda's page, james needs to get an alert.
  In particular: I should make this like every other website with built-in chat:
  - some icon-y thing in the upper-right that gets a red dot if there's an unread notification
  - that icon-y thing is a link that takes you to a page that looks like every other chat:
    * column at left with a list of "rooms"
    * one of those rooms would be messages from the system that include "someone yoinked you into a partnership" or "your partner dumped you" or whatever
    * main area is the list of messages to the selected room, newest last

* chat log should scroll to bottom on page load, the way the auction log does.

  Otherwise, if it's got a lotta crap in it, I wind up looking at the oldest (i.e., least-interesting) stuff.

* django_web_messages (as opposed to my chat messages) aren't displayed as soon as they're generated; instead, I only notice them when I refresh the page, and then there's a backlog.

  I assume django_web_messages is designed to display only when I refresh the page; although istr seeing something somewhere that makes them pop up as alerts or something.

* Maybe give some idea of user activity, in the lobby: e.g. if a user's "last_login" was a while ago, make the font dim; or if they last posted a chat message or sat at a table or took an action in a game.

* when bob logs out, his name should vanish from the "lobby"

  ... although if I'm consistent, bob shouldn't be in the lobby if he's never logged in; and yet, my "generate_fake_data" tool creates lots of users who have never logged in.  Maybe I should teach it to log half of them in, or something.

  It's not obvious how to tell if a player is logged in.  There's a `django_sessions` table which appears to hold, I guess, cookie data; but it's not obvious how I can connect that to a Player.

* After each hand has been played:
  - Before the table vanishes, maybe the players can chat with each other?
  - I guess let any player break up the table
    - this would be tolerable if I did the "examining what you've done in the past" thing below, so that if the table vanishes on you, you can still examine the result at your leisure
  - Alternative: require unanimity.  Have four buttons, one for each player.  Only the one for the current player is active.  Each says "I'm done reviewing this hand"; once all four have been pushed, we do ... whatever it is we do next.  (Next board, presumably)


MAYBE TODO:
* Reconsider sqlite -- [this](https://gcollazo.com/optimal-sqlite-settings-for-django/) strongly suggests it's viable for smallish projects such as this.

DONE:
* Another idea for end-of-tournament: when we create a tournament, we associate with it two timestamps in the future:

  * One is the "joining deadline" -- after this time, no more tables can join the tournament.

    If this deadline passes, and there isn't a reasonable number of players (eight?) for a tournament, then make some up with synths.

    How would players "sign up" for an upcoming tournament? 🤔
    *Who* would sign up for a tournament -- a player, or a pair?
      - If a player, I might want to enforce that they have a partner at signup time
        Or maybe not!  If not, then when they search for a suitable partner, it should exclude players who are already signed up for some other tournament.  Or maybe it should include them, but *indicate* that they are so signed up (so that they can chat and perhaps agree on a tournament to enter)

        OK here's an idea.
        New model: TournamentSignups.  The table is basically a tournament ID and a player ID.
        Unique constraint on that pair of columns, or perhaps just the player ID (since it seems wrong to sign up for more than one tournament).
        When a player signs up, we
        - reject them if the tournament is not in OpenForSignup
        - reject them if they have no partner
        - automatically sign up their partner as well
        When the signup deadline passes, the tournament code
        - seats all the players who are signed up (confirming that each still has the same partner who is also signed up)
        - deletes the corresponding entry from the TournamentSignups table

    - Should it be possible to cancel a signup?  If so, what happens?
      Seems like if a tournament is complete, we shouldn't have people signed up for it.

    - Should splitsville un-sign-up the relevant players?
      Yes, since I go to some effort to prevent singles from joining the tournament in the first place.

  * The other is the "play deadline" -- after this time, any tables that haven't finished all their boards are rudely ejected.  Dunno what to do about the hand that they *have* finished (maybe exclude them from appearing in the board-archive view?).

    This time should be the joining deadline + however much time seems reasonable to play all the boards in this tournament.

    This way, when you join a tournament, you'll know for sure when you'll be able to see your results (assuming you finish up in a reasonable time).

  * Idea: when we're waiting for the signup deadline, and someone loads a page that shows that deadline (e.g. <http://localhost:9000/tournament/5/>), we should see if that viewer (or their partner) are the only non-synthetic players signed up for that tournament.  (Unless people discover this site and start using it For Realz, this is overwhelmingly likely to be true at all times.)  In that case: display a button that says "Aw man, miss me with this signup deadline; I wanna play NOW".

* On [the tournament list page](/tournament/), have the English timestamps (e.g. "two minutes from now") update in real time

* Hands should have nice consecutive display numbers, just like ... uh ... tables do.

  Find some general way to do this; it feels wrong to have to write code to make this happen.

  I'm trying to avoid actually doing the above; and instead, just fiddling templates and strings to make the hand's "provenance" (i.e., tournament, table, and board) clear.

* Ponder: if a tournament is still running, but one player has played all the boards, should they be allowed to create a new tournament?  If so, that'd mean there is more than one "current" tournament, and I'd probably get confused.  But if not, they cannot play until the existing tournament finishes, which it might never.

  Simplest thing: set a "django message" that says something like "no tournament for you, this tournament is still running", then redirect to a list of hands that are still being played (so we can at least have something to watch while we wait).

  Another question: when should we create a new tournament --

  * When someone clicks "Next Board", and that tournament is found to be complete?; or maybe
  * When someone makes the 52nd play in some hand, that turns out to be the final hand in that tournament?

* Tournaments display their PK, instead of a display number; PKs aren't necessarily contiguous :-|

* What with all the recent terse_description stuff, I believe I no longer indicate vulnerability during the auction.

* Improve the "play summary" at the bottom of the hand archive view: I can never follow it!

  I designed it to conform to the "Bridge Writing Style Guide by Richard Pavlicek.pdf", but just because that dude says to use it, doesn't mean it makes it easy for me.

  Perhaps create an alternative layout that makes more sense, and have a little toggle switch with which the viewer can flip from one layout to the other.  Label them "Pavlicek" and "Modern"; and save their choice in the Player or User object (or some other table that is one-to-one with Users).

  Another idea: just add two skinny columns to the right of the existing display.  In each trick row, one column will have a mark if the trick was won by north/south; the other column will have a mark if it was won by east/west.

  I think of the two columns as having different marks: the n/s one will be a sort of vertical blob like `|`; the e/w one will be a horizontal blob like `-`.  They are to suggest the position of the relevant hands in the above hand layout.

* The "Number of boards played" column on `/table/` is ambiguous -- it counts boards that aren't yet complete.

  It should probably show a number corresponding to *completed* boards, and then show a `+` if there's one in progress.

* Most places where a player's name appears -- in particular, the header row of the auction history, and the "four-hands" div -- should be links to their detail pages.

* Come up with a more-reliable way to visually distinguish synths from humans.

  Right now, synths have names that begin with `synthetic_`, and those names are *usually* (not always) festooned with little robot icons 🤖🤖.  But both those indicators can be spoofed -- a human can sign up with a name that includes those things.

  So I should choose something that can't be spoofed -- text style, perhaps.

* I think I've seen the "Redouble" button inactive when it should be active.  Something like

  - North bids 1 Club
  - East doubles
  - South should be able to redouble here.  Let's say they pass
  - West passes
  - North should be able to redouble here.

* The hand detail page is a mess -- specifically, the large type at the top:

| Board #5 (tournament 2; currently_running; 16 boards), North/South vulnerable, dealt by North | Table 20, Hand 317 (Board #5 (tournament 2; currently_running; 16 boards), North/South vulnerable, dealt by North): 3 calls; 0 plays |
| Auction: Incomplete                                                                           | {'N/S': 0, 'E/W': 0}                                                                                                                 |

  That's waaay too much redundant information.

  How about:

  One big line that tells you *which* hand you're looking at -- tournament number, board number, hand number.
  And another that tells you about the *state* of the hand: auction, trick count.

* Make it obvious for a new user what they need to do to start playing.  Some sort of old-school "Wizard" seems appropriate.

  I'll consider this done because as of fc4f51a, Xterm ("oldxterm" on Discord) says she got it working easily.

* Let users create synthetic players, if there aren't enough already to play with.

  Also: don't create *any* synthetic players in generate_fake_data; let the first human player see a totally empty tournament, since they'll easily be able to create friends to play with.  Well, maybe create one table's worth; I dunno.

* Along with the above, ensure there are always enough unpartnered bot players to accomodate a newcomer.

* Replace the BotPlayer model with a simple boolean field on the Player model (like it was not long ago).

  This way I'll be able to easily make a database constraint that says "we gotta have allow_bot_to_play_for_me set if we also have synthetic set".

    Note that, given two boolean fields on the model, there are in theory four possible states; in our case, exactly three of those are allowed.

* version 0a1dfaf 2025-01-31 (refs/heads/main) 2025-02-01T03:47:01+0000.sql : Template error when bob looks at https://django.server.orb.local/hand/40/

  Something about "current_player"

* Make it obvious for a new user what they need to do to start playing.  Some sort of old-school "Wizard" seems appropriate.

* Don't show the "table up with these dudes" button if the partnership on that line is already seated!  Duh.

* The http://localhost:9000/players/?lookin_for_love=True page has a table whose rightmost column is "Let's All Make A Table Together".  But that's wrong sometimes -- if I'm looking for a partner, e.g., it should say "Partnerup", and have the "partnerup" button in the relevant rows.

* Not clear how to reproduce this, but I think I simply did "docker compose up --build", and then I noticed that none (or few) of the bots were actually running, despite some players having "allow_bot_to_play_for_me" be True.

  I guess I need to do something at startup to ensure that all the bot services are up?  I'd have thought daemontools would have taken care of that for me.

  On futher reflection, I think most of the bot players weren't seated for some reason, which prevents their bots from coming up.

  So now, the question is: what brings the bots up normally? Answer: the Dockerfile invokes `bring_up_all_api_bots` before starting `svscan`.

* Put the green highlight on the player whose turn it is to *call*, just as we do for when it's their turn to *play*

* At the end of a tournament, something should create a new one.  In general, we should have an invariant that says there is always exactly one uncompleted tournament.

  Players who have finished playing in one tournament will be free to join the next one, somehow (contra the below point).

* At the end of a tournament, shouldn't all the players be splitsvilled? (No.)  And ejected from their tables?  (Yes.)

* Access control:

  In general, we want something like
  * every time a player sees even a single call, or a single card played, from a given board -- regardless of whether they played it themselves, or were kibitzing -- they must be marked as being "tainted" for that board
  * such a taint will prevent that player from playing that board in the future.

  Unrelatedly:

  * Anonymous players must never see any calls or plays from a tournament that is still running

* The hand-event channels have zero auth -- anyone can receive any of them.

* Big-ish: proper hosting and deployment.

  Up until now, I've been using tailscale's "funnel" feature mostly because it gets an SSL cert for me.  But it prevents me from using a sensible domain like `bridge.offby1.info`, and just feels temporary (see `README.hosting.md`).

  So I'm experimenting with "caddy" -- another container in the docker-compose stack.  It works great!  Stuff is now running at https://bridge.offby1.info.

* It seems wrong for "Table.next_board" to just plop you into a new tournament.  Perhaps I should require players to explicitly ask to join a tournament.

* Explore https://django-htmx.readthedocs.io/; it appears to have been written by a grownup

* At https://ubuntu-2gb-hil-1.tail571dc2.ts.net/hand/24/, I (bob) have chosen to *not* have the bot play for me, and I'm declarer ... but the bot is playing for dummy :-|

* The hand-event channel names are just integers.  This is annoying; instead of just "2", it should be something like "hand:2"

* Fix the bottom-of-the-table-is-cut-off as shown at `mobile-rendering-trouble.png`

  -- Apparently I considered that png file "obsolete" as of

     commit 5bc78b2e4f11a45d946b69301960f00099471cd0
     Author: Eric Hanchrow <eric.hanchrow@gmail.com>
     Date:   2024-11-19 09:29:00 -0800

         Nix a couple of obsolete files

      mobile-rendering-trouble.png | Bin 211247 -> 0 bytes
      1 file changed, 0 insertions(+), 0 deletions(-)

* Read about django-eventstream, in particular: how does it ensure that events get delivered?  Picture this:
  - server sends event "foo".
  - nobody is around to listen for it.
  - it's effectively lost; the next time someone listens for it, they won't see it.
  - also, perhaps related: consider what happens if the server stops and restarts while the old bot is running.  I suspect it won't resume playing; I often connect to the "prod" instance and find that a few tables are blocked on the bot making a call or a play.
    The new API bot might eventually solve this, if I use it instead of the old bot, and somehow ensure that
    - it always comes up after stopping (i.e., make it a service)
    - it learns how to ask for events that it might have missed when it was dead, or at least ask "hey is it my turn" as soon as it comes up
  - [the readme][1] says "Events can be persisted to your database, so clients can recover if they get disconnected.".  What does that even mean?  How would a client tell the server "please send me events from the past"?
    Apparently every event ever sent gets persisted to a table named `django_eventstream_event`, along with a timestamp; I wonder if anything ever trims old stuff off that table?
  - [the "stream-reset" event][2] seems relevant
  - https://developer.mozilla.org/en-US/docs/Web/API/Server-sent_events doesn't clear anything up
  - kinda looks like the client needs to keep track of the event IDs that it's seen, and pass the largest to the server, in effect saying "don't just show me events from now on; but rather, show me events since this here number from the past".
    [Here](https://github.com/valberg/django-sse/commit/7af129efd87241bdffbd9abb46256074362161bc) is an example of how the server might handle this.

  -- We're mostly doing the right thing here, although we're ignoring the "stream-reset" event.

* The frequent "count" calls in `hand.Hand.get_xscript` are slow -- the output of pytest-profile, says that we called "query:609:count" almost six thousand times in test_hand_visibility!

  -- I'm now caching the entire transcript, and updating it whenever there's a new call or play.  There's no longer any need to check if the transcript is current.

* The bot replays *all* messages for its player when it starts, but it'd make more sense for it to only replay the messages from the most-recent hand.

* Big: write an API so that strangers can write their own bots.  Presumably using <https://www.django-rest-framework.org/>
  Note: django-rest-framework has proven quite fiddly; I'm currently moving away from it, and replacing it with dirt-simple written-by-hand serialization in the library.

  Of course, switch the API bot to use it, once it exists.

  Next up: have the apibot maintain its own HandTranscript, with which it can ... wait for it ... come up with its own calls and plays.
  This also entails figuring out how to do a POST or a PUT via DRF.  Not at all obvious.

* Logged in as player 1, <https://laptop.tail571dc2.ts.net/hand/?played_by=1> shows "Sorry, bob (bot-powered), but you have not completely played board Board #6 (tournament 1), so later d00d".  But when I click that link, it (correctly) shows me the hand in progress.

* generate_fake_data seems to add players and tables every time it runs:

    prod_settings: HOST_HOSTNAME='Erics-Work-MacBook-Pro.local'

    players:   0%|          | 0/20 [00:00<?, ?p/s]
    players:   0%|          | 0/20 [00:00<?, ?p/s]
    2024-12-14T23:44:19+0000 DEBUG request_id=none hand.py(131) create Just created Hand 118: 0 calls; 0 plays; dealer is South
    73 players at 17 tables.
    prod_settings: HOST_HOSTNAME='Erics-Work-MacBook-Pro.local'

    players:   0%|          | 0/20 [00:00<?, ?p/s]
    players:   0%|          | 0/20 [00:00<?, ?p/s]
    2024-12-15T00:19:21+0000 DEBUG request_id=none hand.py(131) create Just created Hand 125: 0 calls; 0 plays; dealer is South
    76 players at 18 tables.
    prod_settings: HOST_HOSTNAME='Erics-Work-MacBook-Pro.local'

    players:   0%|          | 0/20 [00:00<?, ?p/s]
    players:   0%|          | 0/20 [00:00<?, ?p/s]
    2024-12-15T00:19:23+0000 DEBUG request_id=none hand.py(131) create Just created Hand 126: 0 calls; 0 plays; dealer is South
    79 players at 19 tables.
    prod_settings: HOST_HOSTNAME='Erics-Work-MacBook-Pro.local'

    players:   0%|          | 0/20 [00:00<?, ?p/s]
    players:   0%|          | 0/20 [00:00<?, ?p/s]
    82 players at 19 tables.

  It should instead merely *ensure* that the requested number of players (typically 40) exists, and do nothing if so.

* Add "tournaments" to the list of links in `app/templates/base.html`.  It'd just go to `/board/` with a query string narrowing the board list to that particular tournament.

* Take another crack at request IDs, using [this](https://github.com/dabapps/django-log-request-id) -- it appears very similar to django-request-id (middleware plus a log filter) but is not moribund, and [explicitly suppports ASGI](https://github.com/dabapps/django-log-request-id/issues/74) (which I suspect django-request-id does not).

* Investigate https://django-request-id.readthedocs.io/en/latest/. Looks slick, and I always want this.
  Couldn't get it to do anything, and it seems so old and unmaintained that I hesistate to hack on it.

  Might not be hard to simply redo it -- all you need is a middleware and a logging filter, I think.

* Consider speeding up test_table_view by using a Django fixture to install a completed hand, rather than building it up one call and one play at a time.

* https://laptop.tail571dc2.ts.net/hand/?played_by=1 shows "Page 1 of 7" at the bottom ... but the "next" and "last" links don't include the `?played_by=1` query thing :-(

* More than one tournament!

* $ just restore < prod.sql  && just migrate && just shell -c "'Tournament.objects.create()'"

  reliably causes

    django.db.utils.IntegrityError: duplicate key value violates unique constraint "app_tournament_pkey"
    DETAIL:  Key (id)=(1) already exists.

  This was due to [this](https://docs.djangoproject.com/en/5.1/ref/databases/#manually-specifying-values-of-auto-incrementing-primary-keys), which I never stumbled upon until after I opened [a bug complaining about it](https://code.djangoproject.com/ticket/35916).

* https://erics-work-mbp.tail571dc2.ts.net/board/ sorts boards by their primary key, not by their "number"

* It seems that if I've played all 16 boards, and then do splitsville, partnerup, and sit at a new table ... I get board #1 again.
  See the BUGBUG comment at Table.next_board

* Bob (player 1) played a zillion hands, but then did "splitsville", and now https://erics-work-mbp.tail571dc2.ts.net/hand/?played_by=1 shows 0 hands :-(

* The "new-hand" event includes ALL THE CARDS FOR ALL THE PLAYERS 🤦

* The hand, while we're playing, does not show a running total of tricks taken by each side.

* The server is taking maybe 30 seconds to start via docker-compose -- I suspect the time is in "collectstatic", due to my recently having actually gotten that config right, and perhaps because I'm asking for compression.

      8966431144c039092231ff33a5ae4013695bca24
      Author:     Eric Hanchrow <eric.hanchrow@gmail.com>
      AuthorDate: 2024-10-22 16:51:47 -0700
      Static files speedups:

  Maybe I can, in effect, cache the `static_root` directory by having docker mount that as a volume, so that it persists from one container to the next.

  I tried "collectfasta", in a branch of that name, but it didn't do anything.

  Maybe I'm only using three of the static files, but am processing 200 of them (actual numbers may vary), in which case, just nuke the ones I'm not using.

* Provide a view or two that shows what a player has done in the past.
  In particular, what tables they played at, and who else was at those tables.

* Add a view for examining what you've done in the past -- what tables you've been at, and the associated transcripts.

* When I'm done playing a hand, let me see other tables' scores for this board.

  `[h.xscript.final_score() for h in b1.hand_set.all() if h.is_complete]`

* Indicate the winning trick with some sort of effect, like glowing or pulsing, rather than a sparkly emoji -- those take up space and thus mess up the layout.

* brandon (player ID 806) is logged in, and is looking at [heidi](https://teensy-info.tail571dc2.ts.net/api/players/805/).  It sure looks like he can toggle the "let bot play for me" switch :-|

  I guess the policy should be: only player X gets to modify player X's stuff.

  What other stuff is leaking out?

  Ugh, https://www.django-rest-framework.org/api-guide/permissions/#djangoobjectpermissions suggests that I need a 3rd-party backend to provide object-level permissions.

  - https://django-guardian.readthedocs.io/en/stable/userguide/index.html probably tries to solve this, but the docs are disappointingly sloppy and not-written-by-Native-english-speaker-y.
  - https://github.com/dfunckt/django-rules looks sane.

* Trivial idea: have the bot get its "tempo", not from a hard-coded constant in "delay_action", but rather from something in the database.
  That way I could tweak it while it's running.

  Maybe I should attach this number to the table, instead of the hand.

* Set page titles, so the browser history shows something more informative than

  ```
  5:06 PM Bridge erics-work-macbook-pro.tail571dc2.ts.net
  5:06 PM Bridge erics-work-macbook-pro.tail571dc2.ts.net
  5:06 PM Bridge erics-work-macbook-pro.tail571dc2.ts.net
  5:06 PM Bridge erics-work-macbook-pro.tail571dc2.ts.net
  5:05 PM Bridge erics-work-macbook-pro.tail571dc2.ts.net
  ```

* The layout of the play record doesn't quite conform to what [the style guide](Bridge Writing Style Guide by Richard Pavlicek.pdf) (page 5) says:
  - I should have a column for the trick number *and* the compass direction of the leader;
  - The column headers should be "Trick", "Lead", "2nd", "3rd", "4th";
  - The 2nd, 3rd, 4th columns should omit the suit symbol if it's the same as the led suit

* Speaking of the hand archive: I should get rid of the three_by_three_trick_display when the hand has been completely played; it's distracting

* Couple problems with the hand archive:
  - At https://erics-work-macbook-pro.tail571dc2.ts.net/hand/81/archive/, the play record has entries like `(sitting ) played ♣2 (sitting ) played ♣3`.  That is: the player's names and compass directions are missing.
    This is probably fallout out from commit 3c5ddc67a8870c6193909ee6584b7da076bed5d9 in the library.

* I see a lot of hand summaries like "Auction is incomplete; 27 cards played".  That makes no sense; if cards have been played, obviously there must be a contract.  Right?  RIGHT??

* https://erics-work-macbook-pro.tail571dc2.ts.net/hand/69/ shows `322:swabhiman_das (bot)` and yet [the admin page](https://erics-work-macbook-pro.tail571dc2.ts.net/admin/app/player/322/change/) shows (correctly) that the "Allow bot to play for me" box is unchecked.

* Maybe teach the bot to play just a *little* less stupidly?  Second-hand-low, third-hand-high, e.g.?

* Think of some way to move the boards amongst the partners, so that a given board gets played more than once!
  I.e., a proper tournament, with movements and shit.  Can't really score until we do this.
  <https://en.wikipedia.org/wiki/Duplicate_bridge>
  ("Teams"? "Pairs"? "Individual"?)

  [Barometer](https://en.wikipedia.org/wiki/Duplicate_bridge_movements#Barometer_games_and_online_bridge_movements) might be the way to go.

* Still seeing occasional update problems in the browser: the browser fails to redraw after the server sends an event.

  This happens most often when the bot is sending events faster than one per second per table, but I've seen it during normal play, too.

  I wonder if I've got htmx swapping the OuterHTML of something, and while that swap is happening perhaps the target element has vanished from the DOM?  In which case, perhaps always doing *inner* swapping could help, since then the target will always be present?

  Consider just *reloading the entire page* every time anything happens.  This will, theoretically, be less efficient than just reloading *some* of the page; but might be so much simpler -- and efficient enough -- that it's worth doing.

  I mean, the page isn't all that big! Right?

  Well (without the debug toolbar) it's 17 KB which *seems* like a lot, but I dunno.

  It wasn't being compressed ... adding gzip middleware brings it down to 3 KB (but, curiously, not much faster, at least when running locally).  Let's use keep using gzip.

* When I look at the table detail view, and the bot is playing all four players, and a hand gets passed out, the browser does load the "archive" page ... but then it just sits there; the bot does *not* press the "new board plz" button.

  Not entirely sure this is a bug, tbh; I think the bot *has* pressed the button, but since the page doesn't automatically reload, we don't notice.

* Have the bot delay, not just after *it* has made some action at a table, but after *any* action, even by humans, has happened.

  Currently if the bot is sitting to the left of a human, and a human takes a while to do whatever, the bot will immediately act.

  - done in commit 59889a54539b2f34174b31a4752d0cfd5026d447: "Greatly complexify, but also speed up, the bot"

* Add a little summary like "down 2", "made the contract", or "made the contract with 1 overtrick" to the hand archive

* IDEA: consider storing effectively-cached information on a model instance.

  E.g., if I fetch a Hand object, and want to examine the associated xscript, until now I've either recomputed the xscript from scratch (which is expensive if I do it many times), or cached the whole thing (which is unreliable if I add a call or play and then later access that now-stale cache).

  But perhaps I can cache manually, and intelligently, without getting too complex.  Just store ... something as an ordinary instance attribute, and have the xscript method consult that data and then only fetch from the db those rows that are "newer" than what's in the cache.


* Too many redirects:

    2024-10-18 17:32:42,127 INFO     "192.168.97.1" - - [18/Oct/2024:17:32:41 +0000] "GET /hand/92/ HTTP/1.1" 302 - "https://erics-work-macbook-pro.tail571dc2.ts.net/hand/?page=6" "Mozilla/5.0 (Macintosh; Intel Mac OS X 10_15_7) AppleWebKit/537.36 (KHTML, like Gecko) Chrome/129.0.0.0 Safari/537.36"
    2024-10-18 17:32:42,150 INFO     "192.168.97.1" - - [18/Oct/2024:17:32:41 +0000] "GET /hand/92/archive/ HTTP/1.1" 302 - "https://erics-work-macbook-pro.tail571dc2.ts.net/hand/?page=6" "Mozilla/5.0 (Macintosh; Intel Mac OS X 10_15_7) AppleWebKit/537.36 (KHTML, like Gecko) Chrome/129.0.0.0 Safari/537.36"
    2024-10-18 17:32:42,168 INFO     "192.168.97.1" - - [18/Oct/2024:17:32:41 +0000] "GET /hand/92/ HTTP/1.1" 302 - "https://erics-work-macbook-pro.tail571dc2.ts.net/hand/?page=6" "Mozilla/5.0 (Macintosh; Intel Mac OS X 10_15_7) AppleWebKit/537.36 (KHTML, like Gecko) Chrome/129.0.0.0 Safari/537.36"
    2024-10-18 17:32:42,184 INFO     "192.168.97.1" - - [18/Oct/2024:17:32:41 +0000] "GET /hand/92/archive/ HTTP/1.1" 302 - "https://erics-work-macbook-pro.tail571dc2.ts.net/hand/?page=6" "Mozilla/5.0 (Macintosh; Intel Mac OS X 10_15_7) AppleWebKit/537.36 (KHTML, like Gecko) Chrome/129.0.0.0 Safari/537.36"

* THE hand_list has "auction" and "trick_counts" columns.  That information shouldn't be visible to everyone; instead the deets should only be seen by people who have already played that board.  Otherwise it should be very vague:
  - auction should either be "complete" or "incomplete"
  - play should be number of cards played, if incomplete; or "complete"

* Rethink access control.  I've spent the last couple of days willy-nilly adding restrictions here and there; there are probably more places that need restrictions, that I've not yet thought of.

  Ideally I'd have some way of prohibiting player X from examining cards Y that works at a low level, so that I only need that logic in one place.

  The models that need restricted access:
  - Call
  - Play
  - Board

  ... although now that I think about it, is there any reason we'd show e.g. *some* Calls to a player, but not all of them?

  Now to enumerate all the views that access Board, Call, or Play:
  - drf_views.BoardViewSet
  - drf_views.CallViewSet
  - drf_views.PlayViewSet
  - hand.hand_list_view
  - hand.hand_archive_view
  - hand.four_hands_partial_view
  - hand.hand_detail_view
  - hand.bidding_box_partial_view
  - hand.auction_partial_view


* HEY! Bob can see *all* the cards at <https://erics-work-macbook-pro.tail571dc2.ts.net/api/boards/> ... I thought I fixed that :-(

  ... I need to put ACLs around "list" as well as around "retrieve", it seems.

* BUG -- `_display_and_control` is messed up.  It lets bob -- who is currently West at table 2, playing hand 22 -- see West's cards on hand 1, board 1, even though amy is sitting there, not bob.

  I made a couple of fixes to _display_and_control, can't remember exactly which one fixed this.

* It will play 1,000,000 boards without stopping; nothing pays attention to

  Fixed this recently

* The "new board plz" button appears to do nothing

  - I replaced the htmx stuff with an ordinary form

* It occurs to me that most players should *not* be allowed to see a table review.  The only ones who can are
  - those who were at that table; or (more broadly)
  - those who have played that board already
  For now, since there are no movements, that means: only those who were at that table.

* In the table list view, links should go directly to the archive, if the play at the table has finished.

* Rename the "is_human" field on the Player model, and change the text of the "make me a bot" button ...  The idea isn't
  that a player "is a bot" or "is human", but rather, that the player wants the bot to call or play for them.

  * related: I really really want a little slidey-switch widget for the "let the bot play for me" thing.  Functionally it's a check box, but standard HTML check boxes are ugly.

    [bootstrap's switches](https://getbootstrap.com/docs/5.3/forms/checks-radios/#switches) are it!

* After each hand has been played:
  - reveal the original cards
  - compute the score, although I don't think I ever got around to teaching the library how to do that :-)
  These were done in b735de4 and ae4c4caf

* If the bot is playing two adjancent hands -- e.g., East and South -- it courteously waits a second in between those plays.  However, if I, Mister Human, play East, and the bot is playing South, it'll pounce the instant I make a play.  This is not only rude, but might be messing with the async crap in the browser (see below).

* I've seen the hand display fail to update after I play a card from the sole human's hand.

  In the browser console, I saw two messages like these

    Play event listener saw ♦K, so it fetched /table/212/four-hands and /table/212/handaction-summary-status
    Play event listener saw ♣4, so it fetched /table/212/four-hands and /table/212/handaction-summary-status

  What's odd is that *I* played the ♣4, and my LHO played the ♦K -- which means the listener saw the events out of order :-(

  I wonder if the listener somehow gets messed with when the browser reloads the partial?

  - as with most of these concurrency problems, I'm not *sure* that I've fixed it, but slowing down the bot again seems to have ameliorated it.

* https://erics-work-macbook-pro.tail571dc2.ts.net/table/152/archive e.g. shows two hands when run under daphne (i.e., in prod)

* I've seen the card display fail to become active after the bot plays (on the ec2 box, but not on my laptop).  This has happened a couple of times.

  Also, if all four hands are being played by the bot, sometimes it just appears to freeze; reloading the page resumes it. I saw nothing in the browser's console.

  Naturally it didn't repro the one time I actually tried to repro it.

  - I don't *deeply* understand this problem, but I consider it fixed, now that the browser reloads an order of magnitude less frequently :-)

* Maybe somehow visually distinguish whose turn it is?  It *is* possible to tell, but you gotta squint.
  What do we want to know?
  * Which cards can I, the human, play *right now*?
  * What other cards are in my hand, and the dummy?
  * If we're in a debug mode, what other cards are in the other hands?
  * Whose turn is it to play?

* Customize the 404 page that it at least has a link to home.

  Right now it's just "NOT FOUND" "The requested resource was not found on this server."

* Indicate the number of tricks taken by each side

* Try out <https://docs.djangoproject.com/en/5.1/ref/contrib/admin/admindocs/#module-django.contrib.admindocs>

* Not 100% sure what's going on, but it feels like: if *I* am making the opening lead -- i.e., declarer is to my right -- my cards buttons aren't active unless I reload the page.

  Two pieces to the fix:
  - send a message to the table that says "The auction is settled and the opening lead will be made by so-and-so";
    seems done, in `handrecord.add_call_from_player`
  - have the reload-the-cards event listener *also* trigger on that message, if so-and-so is in fact the browser user
    Or add a new listener just for this 🤷

  Addendum: *sometimes* the opening leader's bidding box doesn't go away 😭; other times the "one Club played by bob, sitting South" message doesn't appear.

  I wonder: do multiple event listeners on the same page, listening to the same URL, interfere with each other? Like, each message gets delivered to just one of them?
  Or if not, might they interfere with each other when they go to fiddle the DOM?
  <https://htmx.org/attributes/hx-sync/> might be useful, although TBH I don't understand what problem that solves, nor what *my* problem is.

  I wonder: does the final fetch of some auction-related endpoint cause some JS to disappear, and it was that JS which was supposed to do the final fetch?

  Looks like after the final pass, megan -- the opening leader -- unsurprisingly failed to refetch the bidding box partial:

    Got request from megan at 54030
    Got request from bob at 54031
    Got request from katherine at 54024
    Got request from admin at 54010
    HTTP GET /table/14/bidding-box 200 [0.10, 127.0.0.1:54024]
    HTTP GET /table/14/bidding-box 200 [0.13, 127.0.0.1:54031]
    HTTP GET /table/14/bidding-box 200 [0.13, 127.0.0.1:54010]
    HTTP GET /table/14/four-hands 200 [0.21, 127.0.0.1:54030]

  - The fix was (I guess): realizing that `htmx.ajax` is *asynchronous*, and changing
    {
      htmx.ajax(update one bit of the page);
      htmx.ajax(update another bit of the page);
    }
    to
    {
      htmx.ajax(update one bit of the page).then(() => {
        htmx.ajax(update another bit of the page);
      });
    }
  I will guess this is because the second ajax call is silently ignored, as described [here](  https://github.com/bigskysoftware/htmx/issues/2147#issuecomment-1880142872)

* Gaah! At least when debug is True, East's buttons are active *regardless* of who is logged in!  I've got four humans at one table, and a browser window for each; and (once I reload all the pages to work around the below bug) the buttons are active in each window!

* How about an "I am human" toggle on each player's home page?  At least when DEBUG is True.

* Declarer needs to be able to control the dummy as well as their own hand
  There's two parts to this:
  - the bot needs to fiddle with the dummy exactly as much, or as little, as it fiddles with declarer
  - the "is this button active" stuff needs to make 'em active if request.player is dummy's partner

* Sentry caught a crash!  Very handy.

  https://eric-hanchrow.sentry.io/share/issue/414efa5798154d1a93e21eeb06d382bf/

  Seems it's in the library; I'd just bid 7NT and it was trying to find a legal bid beyond that, and presumably the only bids left were "Pass", which it weights at zero, and ...

* I can't articulate this precisely, but ... card buttons are often *too* dim.  It's ok for them to be really dim when they're in *my* hand, and they're not legal to play (i.e., they are a different suit than the led suit, and I have some cards of that led suit).  But when they're e.g. in the dummy's hand, and I'm not the declarer *and* it's not the dummy's turn to play, they should be easier to read.

  In general, there are two orthogonal dimensions to buttons:
  - active vs inactive
  - EZ to read vs deliberatly dim

  Here's a table.  By "border" I guess I mean `class="border border-success border-5"` around the entire hand -- it's ugly but gets the job done.

  | My turn to play? | Izzit a legal card? | how do things look?        | how "cards_as_four_divs" thinks of it |
  |------------------+---------------------+----------------------------+---------------------------------------|
  | no               | N/A                 | no border, clear, inactive | text                                  |
  | yes              | no                  | border, muted, inactive    | disabled button                       |
  | yes              | yes                 | border, clear, active      | active button                         |

* gotta display dummy's hand (to all players) after the opening lead

* Ugh, the bidding box doesn't go away after the auction is settled *unless* I reload the page.

  I need to (if I'm not already) send an "auction settled" message, or maybe the "someone played a card" message is the right place to handle that.

* Make the auction record vanish once the opening lead has been made.

* It looks like the played-a-card message is forcing the *auction log* to reload -- I've seen it jitter.

* Where it currently says "No bidding box 'cuz the auction is over", have it display, you know, the CONTRACT at this table :-|

* Find another color for inactive card buttons, to make them much dimmer or less saturated or something; it's not blindingly obvious that they're inactive.  Maybe `--bs-btn-disabled-color` and `--bs-btn-disabled-bg`?

  Now that I think about it, I might want the cards to look different during the auction than during the play.

  During the auction, they've got to be super-easy to read, since after all, you can't bid if you don't know what you hold.  BUT they should probably also clearly be un-clickable, since you can't play during the auction!  Not sure how to handle this.

* In the table list's auction status, don't just say "Incomplete"; say how many calls have been made.

* Dockerize the bot, now that I've done the web service.

* Somehow the cards in one dude's hand aren't sorted, even though they're sorted in the board:
  https://erics-work-macbook-pro.tail571dc2.ts.net/table/14 shows East holding 9, K, 4, J of diamonds (in that order);
  https://erics-work-macbook-pro.tail571dc2.ts.net/admin/app/board/14/change/ shows East's cards as "♣2♣6♣T♣Q♦4♦9♦J♦K♥4♠3♠4♠T♠Q" (i.e., nicely sorted)

  Looks like models.Table.current_cards_by_seat returns a dict of *sets* of cards, and we all know sets aren't ordered.  Wtf was I thinking

* The auction log is missing some events, and fails to update thereafter, until I reload the page
  I see this in the browser's console

    htmx.min.js:1 htmx:swapError
    w @ htmx.min.js:1
    htmx.min.js:1 TypeError: Cannot read properties of null (reading 'insertBefore')
        at c (htmx.min.js:1:11666)
        at Me (htmx.min.js:1:12591)
        at _e (htmx.min.js:1:13292)
        at ze (htmx.min.js:1:14782)
        at e (htmx.min.js:1:46625)
        at Mn (htmx.min.js:1:47396)
        at p.onload (htmx.min.js:1:42510)
    w @ htmx.min.js:1
    htmx.min.js:1 Uncaught TypeError: Cannot read properties of null (reading 'insertBefore')
        at c (htmx.min.js:1:11666)
        at Me (htmx.min.js:1:12591)
        at _e (htmx.min.js:1:13292)
        at ze (htmx.min.js:1:14782)
        at e (htmx.min.js:1:46625)
        at Mn (htmx.min.js:1:47396)
        at p.onload (htmx.min.js:1:42510)

  But since I fixed the problem whereby the bot was sending events in rapid succession, this seems to be gone.

* Table 14's hand record looks like this
    No bidding box 'cuz the auction is over
    South at Table 14 played ♦2
    West at Table 14 played ♦T
    North at Table 14 played ♦K
    East at Table 14 played ♦8
    South at Table 14 played ♠3
  That suggests that, even though North played the winning card, *South* led to the second trick.

  Also the opening lead is wrong -- the contract is "three notrump, redoubled, played by stephanie, sitting South" so West should make the first play.

* The bot sleeps too much!

  It needs to slow down the actions that it takes *at a particular table*, but if there are 100 tables, we don't want an action at the first to slow down all the others.

  This suggests keeping track of the time we last performed an action at a given table, and the next time we want to take action at that same table, deferring it until a second has passed.

  And that, unfortunately, suggests threads or async.  Or maybe one bot per table?

  - no need for async.

* Somehow ensure that "git pull" on the server code updates the library as well.
  git Submodules maybe?  Specifying a commit hash in pyproject.toml?

  That out-of-syncness was the cause of this:

    on commit 9088f1632af549e090694e960b6e84373bba82f3, on https://teensy-info.tail571dc2.ts.net/table/14, all the auction tables are empty

    I see "West 	North 	East 	South" but no further rows under that; the next thing down is " No bidding box 'cuz you are not at this table"

* In the table list, include the auction status, or play status, as appropriate.

* Performance.

  * Unit tests seem slow, too.  Again, it's _hashlib.pbkdf2_hmac.

  * pages load awfully slowly.  Even after paginating the player list -- so that only 10 players appear per page -- that page seems to take 500ms of CPU time on the server, and over three seconds to fully render.  That's nuts.
    Splitting settings into prod and dev seems to greatly speed up prod (that django debug toolbar is slow, it seems).

  * figure out why "generate_fake_data" only creates 7 players per second -- it otta do hundreds.
    Unsurprisingly, it's _hashlib.pbkdf2_hmac, whose whole purpose in life is to be slow.

* paginate the table list
  <https://spookylukey.github.io/django-views-the-right-way/list-view.html#displaying-a-list-of-objects> has an example
  or maybe just use datatables

* If the auction is incomplete, and request.user is seated at the table *but* its not their turn to call, disable the bidding box visually somehow.

* The auction history is one call per line, but I think newspapers used to display it with four columns -- one for each seat.  I think.

* Occasionally some page will take ages to load.  Like, right now http://localhost:8000/players/?lookin_for_love=True took 34 seconds.

  There are only 17 players.

  Nothing of interest in the stdout or stderr of daphne.

  I didn't think to look in the Django debug toolbar for timing info.

  <https://developer.chrome.com/docs/devtools/network/reference/#timing-explanation> says
  > Queueing. The browser queues requests before connection start and when:
  >    There are higher priority requests.
  >    There are already six TCP connections open for this origin, which is the limit. Applies to HTTP/1.0 and HTTP/1.1 only.

  I wonder if that's pertinent.  The browser is indeed using HTTP/1.1 (as revealed by opening the developer tools, clicking the "Network" tab, right-clicking any column, and selecting Protocol from the menu)

  -- I'm not *certain* this is fixed, but I don't think I've noticed this since I got Daphne to talk HTTP/2.  Note that this only helps if you're using SSL: <https://en.wikipedia.org/w/index.php?title=HTTP%2F2&section=6#Encryption> says

      Although the standard itself does not require usage of encryption,[49] all major client implementations (Firefox,[50] Chrome, Safari, Opera, IE, Edge) have stated that they will only support HTTP/2 over TLS, which makes encryption de facto mandatory.[51]

  Thank God Tailscale makes SSL easy.

* I had four browser windows open, each to a different player; all 4 players were seated at the same table.

  I clicked "splitsville" on one of them, then reloaded the others.  Each of the other three displayed

  AttributeError at /table/1
  'NoneType' object has no attribute 'name'
  /Users/not-workme/git-repositories/me/bridge/server/project/app/models/table.py, line 71, in libraryThing
  seat <Seat: EAST at Table 1 (NORTH: bob, EAST: None, SOUTH: aimee, WEST: None)>

* reload or hide (as appropriate) the bidding box when we get the "someone just made a call" message.

* bob is able to call at someone else's table!!

* catch the "illegal call" thing somewhere and return it as an HttpResponseForbidden or similar

* Only show bidding box if auction is incomplete, *and* request.user is seated at the table.

* AttributeError at /players/
  http://192.168.4.39:8000/players/?seated=False&lookin_for_love=False&exclude_me=True

  'AnonymousUser' object has no attribute 'player'

* DEAL THEM CARDS!!!

* the coverage report has a lot of "empty"s near the right margin, and "coverage html" prints `CoverageWarning: No contexts were measured`

* when not logged in, we still attempt to listen to server-sent events ... but fail with 400 (cuz that endpoint requires authentication, I guess).

  - I've definitely seen this recently, but ... I can't think of any page that calls addEventListener that doesn't also require login.

* The new "lobby view" ("/players/?seated=False") doesn't tell you how many *total* players there are.  (Because I nuked the " 3 / 15 players" thing)

  - Sure it does.  At least, it has done since I added Datatables.

* REGRESSION
  When sending a chat message, but failing -- because e.g. you or the recipient are seated at a table, there's no feedback about the failure.  Either
  - pop up a dialog with the body of the 403 response; and/or
  - just don't have the text area and "talk with" button visible in the first place.

  I guess I gotta fiddle with https://htmx.org/events/#htmx:responseError

* The datatables default of 10 entries per page isn't enough; make it 100 or something.

* See "trouble" in this directory.
  Dunno what happened exactly, but I had one browser window logged in as kelly, looking at anne, another (private) window logged in as anne and looking at kelly; and a mobile browser logged in as brett, looking at kelly.

  I tried sending a message from the first window (i.e., from kelly -> anne) and noticed that nothing happened.  I sent a message from the second window (anne -> kelly) and that worked OK.  Then after a while I saw the stack trace in "trouble".

  - gonna assume I fixed this, but 🤷

* Oy
  So anne is logged in, looking at kelly's page.
  kelly is anne's partner.
  brett is logged in, also looking at Kelly's page.
  When anne splitsvilles, brett doesn't find out.
  I think this means that the "viewer.pk" bit of the channel needs to be optional.
  Anyone who looks at a subject will subscribe to that empty-viewer channel, except for ... I guess ... the subject in question, or their partner.

* paginated the player list a while ago, by using datatables, which gives me pagination for free.

* rename the "foo-html-partial.html" files to "foo-partial.html"

* sam is looking at his own page
  bob is looging at sam's page
  They are partners
  sam clicks "Splitsville"
  bob's page doesn't update
  I suspect I need to spray more messages -- one to subject, viewer, and subject's partner

* I am sending the same blob of HTML to all browsers.  Specifically, if abigail and juan are partners, and each is looking at Juan's page, after some splitsville and parter-up, I see
    Hello, Juan
    juan: muh partner
  I think I need the channel to include both the logged-in user, and the "subject" (i.e., the user whose ID is in the URL); only then will the view have enough information to render the stuff correctly.

* BEEG BOOG: logged in as abigail on the phone, looking at the page for alan.
  meanwhile the browser is logged in as juan, and *it* is also looking at alan's page.
  When juan partners up, abigail sees "JUAN is muh partner" and "their partner is you! juan".

  I suspect I wrote the template partial on the assumption that there were only two people in the world -- the player and their partner.

* It should be blindingly obvious that you have a partner so you don't have to go around looking for another one.

* When someone clicks the "partner up" button, the other person needs to get an alert, telling them that that happened.
  And their "player detail" page, or at least some section of it, needs to refresh so that it now says who their partner is.

* When sending a chat message, make RET submit, so that we don't have to actually click on the button.
  Note that simply using htmx with `hx-trigger="keyup[key=='Enter']"` doesn't work on mobile, since they ain't no key events 😭

* The chat log can get annoyingly long -- the new messages are at the bottom, so I gotta scroll to see them.

* When sending a chat message, the newly-appended log line isn't styled quite the same as those logs that were sent by the server when the page loaded.

* Write a player-list partial template.  It should include both the "lookin' for love" filter, and a new "are they in the lobby" filter.
  Use that on both "/players/" and "/lobby/" (distinguished only by different default settings on those filters)
  - It's not a partial; I just made "players" do double-duty

* When displaying the signup page, put text focus on the first field, so I can start typing without having to hit TAB

* Refactor: I've got two almost-but-not-quite-identical chunks of HTML for rendering a chat log: one in the lobby, one in the player detail.
  Ideas:
  ✓ have a separate template that renders just that, and then stick the output of rendering that into the context of both lobby and player_detail
  ✘ use [django-template-partials](https://github.com/carltongibson/django-template-partials)
    - of course that will entail me looking again into HTMX 'cuz carlton sez it's the bee's knees

* when bob partners with tonya, I see `2024-08-16T16:08:06.412297+00:00` `bob` `Partnered with tonya` in the lobby chat, but no "tonya partnered with bob".  On the one hand, this seems fine; on the other hand, I expected to see both messages.
  - Calling this "done" without doing anything; the current behavior seems correct.

* combine PlayerMessage with LobbyMessage.  Maybe if the recipient is NULL that means it's a lobby message?  But then what do I do when I want to have messages directed at a table?  Maybe add a "recipient model" column, so that the target of a message can be NULL (meaning lobby), or anything with a django model.

* Inspired by https://spookylukey.github.io/django-views-the-right-way/, convert some CBVs into function-based views.

* Write my own `@logged_in_as_player_required` decorator, that is like `@login_required`, but checks that there is a corresponding Player object, and redirects with an error message.

* the "lookin' for love" dropdown is always set to "unknown" when the page loads, even if a filter is in effect.
  E.g. <http://localhost:8000/players/?&lookin_for_love=true> correctly displays only partner-ess players, but the dropdown shows "Unknown" when it should show "yes".

  Dunno what I did to fix this, really, apart from making it a lot simpler

* investigate partner weirdness.

  - create two unpartnered players -- `just drop pop --tables=0 --players=2` seems to work
  - log in as player 1
  - go to /player/2/; you'll see "Partner Me Up, Daddy-O"
  - duplicate that page.
  - click the button on one of the pages.  It updates appropriately: the button goes away, and it says "Alice is partnered with Bob" or whatever.
  - go to the other page.  Click its button.  You *should* see either the same "Alice is partnered with Bob" page, or even some sort of exception; but instead it just stays as is.
  - reloading the pages sometimes does nothing, sometimes "fixes" them (i.e., shows what I'd expected)
  - no interesting output in either the Unix console or the JS console
  - only clue: browser's developer tools show the POST data as
    `me=1&them=2&action=partnerup&action=partnerup` -- why is the "action" duplicated?

NOT DONE:
* When I toggle the "let the bot play for me" button, my name doesn't update from e.g. "bob (bot-powered)" to "bob (independent)" everywhere; rather, I have to reload the page to see the new status.  This is annoying.

  In theory I could fix this by making every spot that displays the name, and hence might need updating, into a partial, and have it reload as needed.  That seems so tedious, though, that my heart sinks just thinking about it.

  Perhaps https://alpinejs.dev/ would make it easier to handle this.  Perhaps it could replace much of the HTMX I'm currently using.  https://news.ycombinator.com/item?id=29319298 compares and contrasts the two.

  I no longer indicate bottiness in the player's name, so this is moot.

* Have the bot display a live-updating tableau where each row represents a table, and shows something like the remaining time before the bot will act, and/or the last thing it did, or something.

  Maybe use the "rich" library, and have it update every row every time it takes any action at any table.  It'd look kewl.

  -- The new API bot wouldn't have access to this sort of information.

* Think hard about transactions, and come up with a way to avoid this problem:
  - somehow, two client processes logged in as player one are participating in the auction (a web browser and a bot, say)
  - one of them makes an apparently-valid call:
    - it does a "select" of all the existing calls, sees that it's its turn
    - it does an "insert" of the new call
  - meanwhile, the other one does the same select at more or less the same time
    - and does its own "insert" of its own call
  I am not convinced that this will not wind up with both clients inserting calls, thereby robbing the next player of their opportunity to call.
  What I *want* to happen is: last writer loses.  I.e., the second client to *attempt to* insert gets some sort of exception, and the database only persists the first insert.

  Does django do this out of the box? Beats me.  Would I need to sprinkle some "atomic" fairy dust around certain chunks of code? Beats me.  Would I need to ask postgresql to use a fancy level of "transaction isolation"?  Beats me.

  Only way to know for sure is to come up with some sort of test case.

  -- This clearly happens already.  Dunno why I was worried about it.  The second process gets an "it's not your turn" exception.

* It occurs to me that the events pertaining to a hand should be *public* -- just the "new-hand", "someone made a call", and "someone made a play" events.  And maybe I can force the event IDs to be: zero for the "new-hand" event, 1, 2, 3 &c for the calls; and num-calls, num-calls + 1, ... num-calls + 52 for the plays.  That should make it easier for clients to "sync" up; or at least, when I see the event ID in a log message, it should be easier to tell what it's for.

  Per-player events, if we need them at all, would pertain to "here's your hand", although the transcript provides that, so ...

  -- I've got something like that, that I call a "serial_number".  It's basically the number of calls, plus the number of plays, that were present in the transcript before this call or play (i.e., serial_numbers start with 0).

* The bot still occasionally crashes because it receives an event like this

    MainThread INFO  bot.py 270 <-- {'new-hand': {'pk': 2, 'table': 1, 'board': 2}, 'tempo_seconds': 1.0, 'time': 1732107423.441545}

  But the "new-hand" event is supposed to (and, almost all the time, does) look like this

    MainThread INFO  bot.py 270 <-- {'new-hand': {'pk': 3, 'table': {'seat_set': [5, 6, 7, 8], 'id': 2, 'current_hand_pk': 3, 'tempo_seconds': 1.0}, 'board': 3}, 'tempo_seconds': 1.0, 'time': 1732107396.953585}

  Also, I see a whole bunch of "new-hand" messages with the same hand primary key.  WTF?

    2024-11-20T12:52:27+0000 MainThread INFO  bot.py 270 <-- {'new-hand': {'pk': 2, 'table': {'seat_set': [1, 2, 3, 4], 'id': 1, 'current_hand_pk': 2, 'tempo_seconds': 1.0}, 'board': 1}, 'tempo_seconds': 1.0, 'time': 1732107147.832227}
    2024-11-20T12:52:29+0000 MainThread INFO  bot.py 270 <-- {'new-hand': {'pk': 2, 'table': {'seat_set': [5, 6, 7, 8], 'id': 2, 'current_hand_pk': 2, 'tempo_seconds': 1.0}, 'board': 1}, 'tempo_seconds': 1.0, 'time': 1732107149.4633641}
    2024-11-20T12:52:34+0000 MainThread INFO  bot.py 270 <-- {'new-hand': {'pk': 2, 'table': {'seat_set': [5, 6, 7, 8], 'id': 2, 'current_hand_pk': 2, 'tempo_seconds': 1.0}, 'board': 2}, 'tempo_seconds': 1.0, 'time': 1732107154.3725948}
    2024-11-20T12:52:34+0000 MainThread INFO  bot.py 270 <-- {'new-hand': {'pk': 2, 'table': {'seat_set': [1, 2, 3, 4], 'id': 1, 'current_hand_pk': 2, 'tempo_seconds': 1.0}, 'board': 2}, 'tempo_seconds': 1.0, 'time': 1732107154.4819589}
    2024-11-20T12:52:34+0000 MainThread INFO  bot.py 270 <-- {'new-hand': {'pk': 2, 'table': {'seat_set': [5, 6, 7, 8], 'id': 2, 'current_hand_pk': 2, 'tempo_seconds': 1.0}, 'board': 2}, 'tempo_seconds': 1.0, 'time': 1732107154.6503448}
    2024-11-20T12:52:35+0000 MainThread INFO  bot.py 270 <-- {'new-hand': {'pk': 2, 'table': {'seat_set': [1, 2, 3, 4], 'id': 1, 'current_hand_pk': 2, 'tempo_seconds': 1.0}, 'board': 2}, 'tempo_seconds': 1.0, 'time': 1732107154.997817}
    2024-11-20T12:52:35+0000 MainThread INFO  bot.py 270 <-- {'new-hand': {'pk': 3, 'table': {'seat_set': [5, 6, 7, 8], 'id': 2, 'current_hand_pk': 3, 'tempo_seconds': 1.0}, 'board': 3}, 'tempo_seconds': 1.0, 'time': 1732107155.066463}
    2024-11-20T12:56:36+0000 MainThread INFO  bot.py 270 <-- {'new-hand': {'pk': 2, 'table': {'seat_set': [1, 2, 3, 4], 'id': 1, 'current_hand_pk': 2, 'tempo_seconds': 1.0}, 'board': 2}, 'tempo_seconds': 1.0, 'time': 1732107396.893606}

  At least on this branch, this is obsolete; that bot no longer exists.

* I have some references to e.g. `"four_hands_partial_endpoint": reverse("app:four-hands-partial", args=[hand.pk]),` which I suspect are obsolete
  At least some are not obsolete -- the chat system still uses them

* When clicking "New board plz", if the current hand is not the most recent, do nothing.

  I decided instead that it should take you to the current hand.  The idea is: if I'm just sitting back letting the bot play for me, I still need to click that button to resume viewing the action; but at least I'm not *creating* a new board that will then be abandoned.  (I'm actually not certain that was happening, but this way seems more solid).

[1] : https://github.com/fanout/django-eventstream?tab=readme-ov-file#django-eventstream
[2] : https://github.com/fanout/django-eventstream?tab=readme-ov-file#receiving-in-the-browser<|MERGE_RESOLUTION|>--- conflicted
+++ resolved
@@ -3,7 +3,6 @@
  
 STILL TODO:
-<<<<<<< HEAD
 * Ensure that timestamps (in particular, tournament deadlines) show up in the browser in the user's preferred time zone.
   - https://docs.djangoproject.com/en/dev/topics/i18n/timezones/#selecting-the-current-time-zone is one (rather tedious) way to do that;
   - maybe I can just embed calls to the Javascript `Date` function in the web pages, thereby letting the browser handle it
@@ -12,14 +11,10 @@
   Currently I've got room to show all four hands; during play you get to see your cards, plus the dummy's.
   Maybe instead I should only show your cards -- i.e., zoom in -- and have some sort of interaction to let you flip between your cards and the dummy.  That interaction would have to be *easy* and *obvious* and *fast*.
 
-=======
 * Replace `app.models.tournament.check_for_expirations` with something more sensible
   I've got a "django-q2" branch that uses a third-party scheduler; iirc it kinda mostly works.
   [Django-tasks](https://github.com/realOrangeOne/django-tasks) looks like it'll become the Official Way to do this sort of thing; here's a [Django Enhancement Proposal](  https://github.com/django/deps/blob/5746805dfb062a99555b5e5bbc5b1685212aba2c/accepted/0014-background-workers.rst#L26) for it.
-* Ensure that timestamps (in particular, tournament deadlines) show up in the browser in the user's preferred time zone.
-  - https://docs.djangoproject.com/en/dev/topics/i18n/timezones/#selecting-the-current-time-zone is one (rather tedious) way to do that;
-  - maybe I can just embed calls to the Javascript `Date` function in the web pages, thereby letting the browser handle it
->>>>>>> 6a6569f6
+
 * Maybe put an X-Request-ID header on all responses? That way the API bot could log that after it gets a response.  Might make it easier to
   match up the bot's logs with the server's.
 
