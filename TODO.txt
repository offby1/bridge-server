TOP PRIORITIES:

* figure out wassup with the browser missing updates
  Vastly improved since `Merge branch 'just-reload-the-whole-damned-page-every-time'`, but I've seen my mobile phone miss an update or two.
* Get a movement working properly
  Currently I've got every board being played by every table, and things stopping after app.models.board.TOTAL_BOARDS have been played; this might be enough.
* allow proper scoring

IN PROGRESS:

* Big: write an API so that strangers can write their own bots.  Presumably using <https://www.django-rest-framework.org/>

  Of course, switch my existing bot to use it, once it exists.

  Next up: have the apibot maintain its own HandTranscript, with which it can ... wait for it ... come up with its own calls and plays.
  This also entails figuring out how to do a POST or a PUT via DRF.  Not at all obvious.

* More than one tournament!

  This should solve the problem whereby "you've already played all 16 boards".  A tournament is, roughly, 16 boards.

  Every board should have both a number, as it currently does; plus a tournament ID.

  Also: be nice if the shuffle were entirely determined by those IDs -- maybe for each deal, seed the random number generator with a hash of the django secret, the board id, and the tournament ID.  It says [here](https://docs.python.org/3.12/library/random.html#random.Random) you can instantiate your own rng.

STILL TODO:

<<<<<<< HEAD
* Bob (player 1) played a zillion hands, but then did "splitsville", and now https://erics-work-mbp.tail571dc2.ts.net/hand/?played_by=1 shows 0 hands :-(
=======
* More than one tournament!

  This should solve the problem whereby "you've already played all 16 boards".  A tournament is, roughly, 16 boards.

  Every board should have both a number, as it currently does; plus a tournament ID.

  Also: be nice if the shuffle were entirely determined by those IDs -- maybe for each deal, seed the random number generator with a hash of the django secret, the board id, and the tournament ID.  It says [here](https://docs.python.org/3.12/library/random.html#random.Random) you can instantiate your own rng.
>>>>>>> 85223802

* The hand-event channel names are just integers.  This is annoying; instead of just "2", it should be something like "hand:2"

* Also those events have zero auth -- anyone can receive any of them

* It seems that if I've played all 16 boards, and then do splitsville, partnerup, and sit at a new table ... I get board #1 again.
  See the BUGBUG comment at Table.next_board

* Think hard about transactions, and come up with a way to avoid this problem:
  - somehow, two client processes logged in as player one are participating in the auction (a web browser and a bot, say)
  - one of them makes an apparently-valid call:
    - it does a "select" of all the existing calls, sees that it's its turn
    - it does an "insert" of the new call
  - meanwhile, the other one does the same select at more or less the same time
    - and does its own "insert" of its own call
  I am not convinced that this will not wind up with both clients inserting calls, thereby robbing the next player of their opportunity to call.
  What I *want* to happen is: last writer loses.  I.e., the second client to *attempt to* insert gets some sort of exception, and the database only persists the first insert.

  Does django do this out of the box? Beats me.  Would I need to sprinkle some "atomic" fairy dust around certain chunks of code? Beats me.  Would I need to ask postgresql to use a fancy level of "transaction isolation"?  Beats me.

  Only way to know for sure is to come up with some sort of test case.

* Consider some sort of partners-ranked-by-score page.  It would show each partnership (including those that have since split up); it'd be ordered by number of boards won by that partnership.

* Consider speeding up test_table_view by using a Django fixture to install a completed hand, rather than building it up one call and one play at a time.

* The frequent "count" calls in `hand.Hand.get_xscript` are slow -- the output of pytest-profile, says that we called "query:609:count" almost six thousand times in test_hand_visibility!

* A legend! The hand detail should explain that
  - the little downarrow is the trick's led card
  - the sparkles indicate the winning card in the trick
  - the green glow indicates the player whose turn it is to play a card.

  Maybe hovertext, and maybe an actual map-like legend box in a corner near the top.

* Somehow visually distinguish cards of the trump suit? Glowing! Sparkles!

  https://www.perplexity.ai/search/using-css-or-bootstrap-how-can-A5U0WSQKTdS172ms6crEdQ

* Read about django-eventstream, in particular: how does it ensure that events get delivered?  Picture this:
  - server sends event "foo".
  - nobody is around to listen for it.
  - it's effectively lost; the next time someone listens for it, they won't see it.
  - also, perhaps related: consider what happens if the server stops and restarts while the old bot is running.  I suspect it won't resume playing; I often connect to the "prod" instance and find that a few tables are blocked on the bot making a call or a play.
    The new API bot might eventually solve this, if I use it instead of the old bot, and somehow ensure that
    - it always comes up after stopping (i.e., make it a service)
    - it learns how to ask for events that it might have missed when it was dead, or at least ask "hey is it my turn" as soon as it comes up
  - [the readme][1] says "Events can be persisted to your database, so clients can recover if they get disconnected.".  What does that even mean?  How would a client tell the server "please send me events from the past"?
    Apparently every event ever sent gets persisted to a table named `django_eventstream_event`, along with a timestamp; I wonder if anything ever trims old stuff off that table?
  - [the "stream-reset" event][2] seems relevant
  - https://developer.mozilla.org/en-US/docs/Web/API/Server-sent_events doesn't clear anything up
  - kinda looks like the client needs to keep track of the event IDs that it's seen, and pass the largest to the server, in effect saying "don't just show me events from now on; but rather, show me events since this here number from the past".
    [Here](https://github.com/valberg/django-sse/commit/7af129efd87241bdffbd9abb46256074362161bc) is an example of how the server might handle this.

* Maybe prevent someone from playing the same board twice?  Or at least, don't keep any but the first score.
  I've gone to a fair amount of effort preventing disclosure of boards that a player hasn't yet seen; this is sort of the opposite.

* Maybe prevent p1 from partnering up with p2 if they haven't played exactly the same sets of boards.  Otherwise they'll have an awkward encounter if the server refuses to let p1 play a board he's already played, even though p2 hasn't yet played it.

* Rethink at least some of my URLS -- e.g. when I am looking at hand 97, and click a card to play it, the POST goes to e.g. "/play/94/".  I'd have expected it to go instead to "/play/97/", but that 94 is a *seat_id*, not a *hand* ID.  Confusing.

* Seeing a number of `Invalid request: Can't resume session after stream-error.` errors in the console

* The SSE events for "a call was made at table X" and "a play was made at table X" should be readable by *all* users, regardless of whether they're sitting at the table, so their browsers will update when they watch the hand; currently those players are getting 400s when listening to `/events/hand/xxx/`.

  Of course, I better censor the events so that they don't reveal the calls, or the cards played, to players who haven't yet played that board.

* Both the "Table" and "Hand" models are effectively "join" tables for many-to-many relationships:
  - "Table" joins "Hand" and "Seat"
  - "Hand" joins "Call" and "Play"

  Perhaps officially recognize that by rewriting the relevant models to use ManyToMany fields.
  https://docs.djangoproject.com/en/5.1/ref/models/fields/#django.db.models.ManyToManyField.through

* Maybe have one player -- django admin, perhaps -- have super-user powers: can see all cards, can poke the bot, &c, even in "prod".

* Fix the bottom-of-the-table-is-cut-off as shown at `mobile-rendering-trouble.png`

* Have the bot display a live-updating tableau where each row represents a table, and shows something like the remaining time before the bot will act, and/or the last thing it did, or something.

  Maybe use the "rich" library, and have it update every row every time it takes any action at any table.  It'd look kewl.

* In the table archive view:

  - Maybe have a thingy which, when I hover over one of the cards in the hand, it points to the trick in which that card was played?
  - Or have it be a link instead of a tooltip?  And the destination -- the row in the 13-row table -- should also have a link to take you back to the hand, so you don't have to scroll around to get back.

    JS magic that just scrolls the page to the appropriate point might work as well as links.

* Crazy idea for enforcing an upper bound on a table's "tempo":

  Return a 50whatever "throttled" response to any play or call post that comes too soon after the previous one.  Include a header that says when it's OK to try again.  That header's time should be e.g. one second in the future.  I might have to teach the browser to automatically retry; the alternative would be an annoying popup.  If the latter, at least I should show some visual thingy that makes it clear when it's OK to call or play.  (A shrinking bar, maybe?)

  Perhaps allow each table to set its own tempo, down to some minimum that will keep the server unstressed, and the browsers capable of following along (1/2 second might be OK).

* Put the green highlight on the player whose turn it is to *call*, just as we do for when it's their turn to *play*

* "Claim" and "Concede" buttons, at least if you're declarer

* Now that I've created a little CSS file, I should probably replace most of my "style" attributes with CSS classes.  Or whatever they call 'em.

* Consider timestamps for important stuff, in particular calls and plays.

  I'm referring to columns in the db, not just an entry in the little SSE events that we send.

* Maybe a "Table" isn't worth modeling at all; instead model "games" or "hands" -- both current and past.  A "game" or a "hand" is pretty much what I'm now calling a Table -- four players plus a specific board, plus a possibly-complete transcript of what they did.

  I seem to be slowly moving towards this; most of what was previously associated with Table is now associated with Hand.

* Whatever happened to lobby chat?  It must have slipped into a crack at some point.

* Think about optimization (without actually doing it, since that would be premature):
  Seems we're sending events to a "public" channel, which means if we have 1,000 browsers listening for those events, most of them will ignore most events (since bob only cares about events that affect him).

  So, consider which events really need to be public, and which can be "private".

  e.g player_detail_view sends "splitsville" (to the "partnerships" channel) in response to a player clicking the button, but surely only (at most) four players need to know about this *instantly*; other people can reload the page to find out who's partnered with whom.

  Otoh, a given player probably won't send that many messages; and sending a message is likely cheaper than rendering and returning a whole response, so ... 🤷

* when brenda speaks to james, but james' browser is looking at anything other than brenda's page, james needs to get an alert.
  In particular: I should make this like every other website with built-in chat:
  - some icon-y thing in the upper-right that gets a red dot if there's an unread notification
  - that icon-y thing is a link that takes you to a page that looks like every other chat:
    * column at left with a list of "rooms"
    * one of those rooms would be messages from the system that include "someone yoinked you into a partnership" or "your partner dumped you" or whatever
    * main area is the list of messages to the selected room, newest last

* chat log should scroll to bottom on page load, the way the auction log does.

  Otherwise, if it's got a lotta crap in it, I wind up looking at the oldest (i.e., least-interesting) stuff.

* django_web_messages (as opposed to my chat messages) aren't displayed as soon as they're generated; instead, I only notice them when I refresh the page, and then there's a backlog.

  I assume django_web_messages is designed to display only when I refresh the page; although istr seeing something somewhere that makes them pop up as alerts or something.

* Maybe give some idea of user activity, in the lobby: e.g. if a user's "last_login" was a while ago, make the font dim; or if they last posted a chat message or sat at a table or took an action in a game.

* when bob logs out, his name should vanish from the "lobby"

  ... although if I'm consistent, bob shouldn't be in the lobby if he's never logged in; and yet, my "generate_fake_data" tool creates lots of users who have never logged in.  Maybe I should teach it to log half of them in, or something.

  It's not obvious how to tell if a player is logged in.  There's a `django_sessions` table which appears to hold, I guess, cookie data; but it's not obvious how I can connect that to a Player.

* After each hand has been played:
  - Before the table vanishes, maybe the players can chat with each other?
  - I guess let any player break up the table
    - this would be tolerable if I did the "examining what you've done in the past" thing below, so that if the table vanishes on you, you can still examine the result at your leisure
  - Alternative: require unanimity.  Have four buttons, one for each player.  Only the one for the current player is active.  Each says "I'm done reviewing this hand"; once all four have been pushed, we do ... whatever it is we do next.  (Next board, presumably)


DONE:
* Bob (player 1) played a zillion hands, but then did "splitsville", and now https://erics-work-mbp.tail571dc2.ts.net/hand/?played_by=1 shows 0 hands :-(

* The "new-hand" event includes ALL THE CARDS FOR ALL THE PLAYERS 🤦

* The hand, while we're playing, does not show a running total of tricks taken by each side.

* The server is taking maybe 30 seconds to start via docker-compose -- I suspect the time is in "collectstatic", due to my recently having actually gotten that config right, and perhaps because I'm asking for compression.

      8966431144c039092231ff33a5ae4013695bca24
      Author:     Eric Hanchrow <eric.hanchrow@gmail.com>
      AuthorDate: 2024-10-22 16:51:47 -0700
      Static files speedups:

  Maybe I can, in effect, cache the `static_root` directory by having docker mount that as a volume, so that it persists from one container to the next.

  I tried "collectfasta", in a branch of that name, but it didn't do anything.

  Maybe I'm only using three of the static files, but am processing 200 of them (actual numbers may vary), in which case, just nuke the ones I'm not using.

* Provide a view or two that shows what a player has done in the past.
  In particular, what tables they played at, and who else was at those tables.

* Add a view for examining what you've done in the past -- what tables you've been at, and the associated transcripts.

* When I'm done playing a hand, let me see other tables' scores for this board.

  `[h.xscript.final_score() for h in b1.hand_set.all() if h.is_complete]`

* Indicate the winning trick with some sort of effect, like glowing or pulsing, rather than a sparkly emoji -- those take up space and thus mess up the layout.

* brandon (player ID 806) is logged in, and is looking at [heidi](https://teensy-info.tail571dc2.ts.net/api/players/805/).  It sure looks like he can toggle the "let bot play for me" switch :-|

  I guess the policy should be: only player X gets to modify player X's stuff.

  What other stuff is leaking out?

  Ugh, https://www.django-rest-framework.org/api-guide/permissions/#djangoobjectpermissions suggests that I need a 3rd-party backend to provide object-level permissions.

  - https://django-guardian.readthedocs.io/en/stable/userguide/index.html probably tries to solve this, but the docs are disappointingly sloppy and not-written-by-Native-english-speaker-y.
  - https://github.com/dfunckt/django-rules looks sane.

* Trivial idea: have the bot get its "tempo", not from a hard-coded constant in "delay_action", but rather from something in the database.
  That way I could tweak it while it's running.

  Maybe I should attach this number to the table, instead of the hand.

* Set page titles, so the browser history shows something more informative than

  ```
  5:06 PM Bridge erics-work-macbook-pro.tail571dc2.ts.net
  5:06 PM Bridge erics-work-macbook-pro.tail571dc2.ts.net
  5:06 PM Bridge erics-work-macbook-pro.tail571dc2.ts.net
  5:06 PM Bridge erics-work-macbook-pro.tail571dc2.ts.net
  5:05 PM Bridge erics-work-macbook-pro.tail571dc2.ts.net
  ```

* The layout of the play record doesn't quite conform to what [the style guide](Bridge Writing Style Guide by Richard Pavlicek.pdf) (page 5) says:
  - I should have a column for the trick number *and* the compass direction of the leader;
  - The column headers should be "Trick", "Lead", "2nd", "3rd", "4th";
  - The 2nd, 3rd, 4th columns should omit the suit symbol if it's the same as the led suit

* Speaking of the hand archive: I should get rid of the three_by_three_trick_display when the hand has been completely played; it's distracting

* Couple problems with the hand archive:
  - At https://erics-work-macbook-pro.tail571dc2.ts.net/hand/81/archive/, the play record has entries like `(sitting ) played ♣2 (sitting ) played ♣3`.  That is: the player's names and compass directions are missing.
    This is probably fallout out from commit 3c5ddc67a8870c6193909ee6584b7da076bed5d9 in the library.

* I see a lot of hand summaries like "Auction is incomplete; 27 cards played".  That makes no sense; if cards have been played, obviously there must be a contract.  Right?  RIGHT??

* https://erics-work-macbook-pro.tail571dc2.ts.net/hand/69/ shows `322:swabhiman_das (bot)` and yet [the admin page](https://erics-work-macbook-pro.tail571dc2.ts.net/admin/app/player/322/change/) shows (correctly) that the "Allow bot to play for me" box is unchecked.

* Maybe teach the bot to play just a *little* less stupidly?  Second-hand-low, third-hand-high, e.g.?

* Think of some way to move the boards amongst the partners, so that a given board gets played more than once!
  I.e., a proper tournament, with movements and shit.  Can't really score until we do this.
  <https://en.wikipedia.org/wiki/Duplicate_bridge>
  ("Teams"? "Pairs"? "Individual"?)

  [Barometer](https://en.wikipedia.org/wiki/Duplicate_bridge_movements#Barometer_games_and_online_bridge_movements) might be the way to go.

* Still seeing occasional update problems in the browser: the browser fails to redraw after the server sends an event.

  This happens most often when the bot is sending events faster than one per second per table, but I've seen it during normal play, too.

  I wonder if I've got htmx swapping the OuterHTML of something, and while that swap is happening perhaps the target element has vanished from the DOM?  In which case, perhaps always doing *inner* swapping could help, since then the target will always be present?

  Consider just *reloading the entire page* every time anything happens.  This will, theoretically, be less efficient than just reloading *some* of the page; but might be so much simpler -- and efficient enough -- that it's worth doing.

  I mean, the page isn't all that big! Right?

  Well (without the debug toolbar) it's 17 KB which *seems* like a lot, but I dunno.

  It wasn't being compressed ... adding gzip middleware brings it down to 3 KB (but, curiously, not much faster, at least when running locally).  Let's use keep using gzip.

* When I look at the table detail view, and the bot is playing all four players, and a hand gets passed out, the browser does load the "archive" page ... but then it just sits there; the bot does *not* press the "new board plz" button.

  Not entirely sure this is a bug, tbh; I think the bot *has* pressed the button, but since the page doesn't automatically reload, we don't notice.

* Have the bot delay, not just after *it* has made some action at a table, but after *any* action, even by humans, has happened.

  Currently if the bot is sitting to the left of a human, and a human takes a while to do whatever, the bot will immediately act.

  - done in commit 59889a54539b2f34174b31a4752d0cfd5026d447: "Greatly complexify, but also speed up, the bot"

* Add a little summary like "down 2", "made the contract", or "made the contract with 1 overtrick" to the hand archive

* IDEA: consider storing effectively-cached information on a model instance.

  E.g., if I fetch a Hand object, and want to examine the associated xscript, until now I've either recomputed the xscript from scratch (which is expensive if I do it many times), or cached the whole thing (which is unreliable if I add a call or play and then later access that now-stale cache).

  But perhaps I can cache manually, and intelligently, without getting too complex.  Just store ... something as an ordinary instance attribute, and have the xscript method consult that data and then only fetch from the db those rows that are "newer" than what's in the cache.


* Too many redirects:

    2024-10-18 17:32:42,127 INFO     "192.168.97.1" - - [18/Oct/2024:17:32:41 +0000] "GET /hand/92/ HTTP/1.1" 302 - "https://erics-work-macbook-pro.tail571dc2.ts.net/hand/?page=6" "Mozilla/5.0 (Macintosh; Intel Mac OS X 10_15_7) AppleWebKit/537.36 (KHTML, like Gecko) Chrome/129.0.0.0 Safari/537.36"
    2024-10-18 17:32:42,150 INFO     "192.168.97.1" - - [18/Oct/2024:17:32:41 +0000] "GET /hand/92/archive/ HTTP/1.1" 302 - "https://erics-work-macbook-pro.tail571dc2.ts.net/hand/?page=6" "Mozilla/5.0 (Macintosh; Intel Mac OS X 10_15_7) AppleWebKit/537.36 (KHTML, like Gecko) Chrome/129.0.0.0 Safari/537.36"
    2024-10-18 17:32:42,168 INFO     "192.168.97.1" - - [18/Oct/2024:17:32:41 +0000] "GET /hand/92/ HTTP/1.1" 302 - "https://erics-work-macbook-pro.tail571dc2.ts.net/hand/?page=6" "Mozilla/5.0 (Macintosh; Intel Mac OS X 10_15_7) AppleWebKit/537.36 (KHTML, like Gecko) Chrome/129.0.0.0 Safari/537.36"
    2024-10-18 17:32:42,184 INFO     "192.168.97.1" - - [18/Oct/2024:17:32:41 +0000] "GET /hand/92/archive/ HTTP/1.1" 302 - "https://erics-work-macbook-pro.tail571dc2.ts.net/hand/?page=6" "Mozilla/5.0 (Macintosh; Intel Mac OS X 10_15_7) AppleWebKit/537.36 (KHTML, like Gecko) Chrome/129.0.0.0 Safari/537.36"

* THE hand_list has "auction" and "trick_counts" columns.  That information shouldn't be visible to everyone; instead the deets should only be seen by people who have already played that board.  Otherwise it should be very vague:
  - auction should either be "complete" or "incomplete"
  - play should be number of cards played, if incomplete; or "complete"

* Rethink access control.  I've spent the last couple of days willy-nilly adding restrictions here and there; there are probably more places that need restrictions, that I've not yet thought of.

  Ideally I'd have some way of prohibiting player X from examining cards Y that works at a low level, so that I only need that logic in one place.

  The models that need restricted access:
  - Call
  - Play
  - Board

  ... although now that I think about it, is there any reason we'd show e.g. *some* Calls to a player, but not all of them?

  Now to enumerate all the views that access Board, Call, or Play:
  - drf_views.BoardViewSet
  - drf_views.CallViewSet
  - drf_views.PlayViewSet
  - hand.hand_list_view
  - hand.hand_archive_view
  - hand.four_hands_partial_view
  - hand.hand_detail_view
  - hand.bidding_box_partial_view
  - hand.auction_partial_view


* HEY! Bob can see *all* the cards at <https://erics-work-macbook-pro.tail571dc2.ts.net/api/boards/> ... I thought I fixed that :-(

  ... I need to put ACLs around "list" as well as around "retrieve", it seems.

* BUG -- `_display_and_control` is messed up.  It lets bob -- who is currently West at table 2, playing hand 22 -- see West's cards on hand 1, board 1, even though amy is sitting there, not bob.

  I made a couple of fixes to _display_and_control, can't remember exactly which one fixed this.

* It will play 1,000,000 boards without stopping; nothing pays attention to

  Fixed this recently

* The "new board plz" button appears to do nothing

  - I replaced the htmx stuff with an ordinary form

* It occurs to me that most players should *not* be allowed to see a table review.  The only ones who can are
  - those who were at that table; or (more broadly)
  - those who have played that board already
  For now, since there are no movements, that means: only those who were at that table.

* In the table list view, links should go directly to the archive, if the play at the table has finished.

* Rename the "is_human" field on the Player model, and change the text of the "make me a bot" button ...  The idea isn't
  that a player "is a bot" or "is human", but rather, that the player wants the bot to call or play for them.

  * related: I really really want a little slidey-switch widget for the "let the bot play for me" thing.  Functionally it's a check box, but standard HTML check boxes are ugly.

    [bootstrap's switches](https://getbootstrap.com/docs/5.3/forms/checks-radios/#switches) are it!

* After each hand has been played:
  - reveal the original cards
  - compute the score, although I don't think I ever got around to teaching the library how to do that :-)
  These were done in b735de4 and ae4c4caf

* If the bot is playing two adjancent hands -- e.g., East and South -- it courteously waits a second in between those plays.  However, if I, Mister Human, play East, and the bot is playing South, it'll pounce the instant I make a play.  This is not only rude, but might be messing with the async crap in the browser (see below).

* I've seen the hand display fail to update after I play a card from the sole human's hand.

  In the browser console, I saw two messages like these

    Play event listener saw ♦K, so it fetched /table/212/four-hands and /table/212/handaction-summary-status
    Play event listener saw ♣4, so it fetched /table/212/four-hands and /table/212/handaction-summary-status

  What's odd is that *I* played the ♣4, and my LHO played the ♦K -- which means the listener saw the events out of order :-(

  I wonder if the listener somehow gets messed with when the browser reloads the partial?

  - as with most of these concurrency problems, I'm not *sure* that I've fixed it, but slowing down the bot again seems to have ameliorated it.

* https://erics-work-macbook-pro.tail571dc2.ts.net/table/152/archive e.g. shows two hands when run under daphne (i.e., in prod)

* I've seen the card display fail to become active after the bot plays (on the ec2 box, but not on my laptop).  This has happened a couple of times.

  Also, if all four hands are being played by the bot, sometimes it just appears to freeze; reloading the page resumes it. I saw nothing in the browser's console.

  Naturally it didn't repro the one time I actually tried to repro it.

  - I don't *deeply* understand this problem, but I consider it fixed, now that the browser reloads an order of magnitude less frequently :-)

* Maybe somehow visually distinguish whose turn it is?  It *is* possible to tell, but you gotta squint.
  What do we want to know?
  * Which cards can I, the human, play *right now*?
  * What other cards are in my hand, and the dummy?
  * If we're in a debug mode, what other cards are in the other hands?
  * Whose turn is it to play?

* Customize the 404 page that it at least has a link to home.

  Right now it's just "NOT FOUND" "The requested resource was not found on this server."

* Indicate the number of tricks taken by each side

* Try out <https://docs.djangoproject.com/en/5.1/ref/contrib/admin/admindocs/#module-django.contrib.admindocs>

* Not 100% sure what's going on, but it feels like: if *I* am making the opening lead -- i.e., declarer is to my right -- my cards buttons aren't active unless I reload the page.

  Two pieces to the fix:
  - send a message to the table that says "The auction is settled and the opening lead will be made by so-and-so";
    seems done, in `handrecord.add_call_from_player`
  - have the reload-the-cards event listener *also* trigger on that message, if so-and-so is in fact the browser user
    Or add a new listener just for this 🤷

  Addendum: *sometimes* the opening leader's bidding box doesn't go away 😭; other times the "one Club played by bob, sitting South" message doesn't appear.

  I wonder: do multiple event listeners on the same page, listening to the same URL, interfere with each other? Like, each message gets delivered to just one of them?
  Or if not, might they interfere with each other when they go to fiddle the DOM?
  <https://htmx.org/attributes/hx-sync/> might be useful, although TBH I don't understand what problem that solves, nor what *my* problem is.

  I wonder: does the final fetch of some auction-related endpoint cause some JS to disappear, and it was that JS which was supposed to do the final fetch?

  Looks like after the final pass, megan -- the opening leader -- unsurprisingly failed to refetch the bidding box partial:

    Got request from megan at 54030
    Got request from bob at 54031
    Got request from katherine at 54024
    Got request from admin at 54010
    HTTP GET /table/14/bidding-box 200 [0.10, 127.0.0.1:54024]
    HTTP GET /table/14/bidding-box 200 [0.13, 127.0.0.1:54031]
    HTTP GET /table/14/bidding-box 200 [0.13, 127.0.0.1:54010]
    HTTP GET /table/14/four-hands 200 [0.21, 127.0.0.1:54030]

  - The fix was (I guess): realizing that `htmx.ajax` is *asynchronous*, and changing
    {
      htmx.ajax(update one bit of the page);
      htmx.ajax(update another bit of the page);
    }
    to
    {
      htmx.ajax(update one bit of the page).then(() => {
        htmx.ajax(update another bit of the page);
      });
    }
  I will guess this is because the second ajax call is silently ignored, as described [here](  https://github.com/bigskysoftware/htmx/issues/2147#issuecomment-1880142872)

* Gaah! At least when debug is True, East's buttons are active *regardless* of who is logged in!  I've got four humans at one table, and a browser window for each; and (once I reload all the pages to work around the below bug) the buttons are active in each window!

* How about an "I am human" toggle on each player's home page?  At least when DEBUG is True.

* Declarer needs to be able to control the dummy as well as their own hand
  There's two parts to this:
  - the bot needs to fiddle with the dummy exactly as much, or as little, as it fiddles with declarer
  - the "is this button active" stuff needs to make 'em active if request.player is dummy's partner

* Sentry caught a crash!  Very handy.

  https://eric-hanchrow.sentry.io/share/issue/414efa5798154d1a93e21eeb06d382bf/

  Seems it's in the library; I'd just bid 7NT and it was trying to find a legal bid beyond that, and presumably the only bids left were "Pass", which it weights at zero, and ...

* I can't articulate this precisely, but ... card buttons are often *too* dim.  It's ok for them to be really dim when they're in *my* hand, and they're not legal to play (i.e., they are a different suit than the led suit, and I have some cards of that led suit).  But when they're e.g. in the dummy's hand, and I'm not the declarer *and* it's not the dummy's turn to play, they should be easier to read.

  In general, there are two orthogonal dimensions to buttons:
  - active vs inactive
  - EZ to read vs deliberatly dim

  Here's a table.  By "border" I guess I mean `class="border border-success border-5"` around the entire hand -- it's ugly but gets the job done.

  | My turn to play? | Izzit a legal card? | how do things look?        | how "cards_as_four_divs" thinks of it |
  |------------------+---------------------+----------------------------+---------------------------------------|
  | no               | N/A                 | no border, clear, inactive | text                                  |
  | yes              | no                  | border, muted, inactive    | disabled button                       |
  | yes              | yes                 | border, clear, active      | active button                         |

* gotta display dummy's hand (to all players) after the opening lead

* Ugh, the bidding box doesn't go away after the auction is settled *unless* I reload the page.

  I need to (if I'm not already) send an "auction settled" message, or maybe the "someone played a card" message is the right place to handle that.

* Make the auction record vanish once the opening lead has been made.

* It looks like the played-a-card message is forcing the *auction log* to reload -- I've seen it jitter.

* Where it currently says "No bidding box 'cuz the auction is over", have it display, you know, the CONTRACT at this table :-|

* Find another color for inactive card buttons, to make them much dimmer or less saturated or something; it's not blindingly obvious that they're inactive.  Maybe `--bs-btn-disabled-color` and `--bs-btn-disabled-bg`?

  Now that I think about it, I might want the cards to look different during the auction than during the play.

  During the auction, they've got to be super-easy to read, since after all, you can't bid if you don't know what you hold.  BUT they should probably also clearly be un-clickable, since you can't play during the auction!  Not sure how to handle this.

* In the table list's auction status, don't just say "Incomplete"; say how many calls have been made.

* Dockerize the bot, now that I've done the web service.

* Somehow the cards in one dude's hand aren't sorted, even though they're sorted in the board:
  https://erics-work-macbook-pro.tail571dc2.ts.net/table/14 shows East holding 9, K, 4, J of diamonds (in that order);
  https://erics-work-macbook-pro.tail571dc2.ts.net/admin/app/board/14/change/ shows East's cards as "♣2♣6♣T♣Q♦4♦9♦J♦K♥4♠3♠4♠T♠Q" (i.e., nicely sorted)

  Looks like models.Table.current_cards_by_seat returns a dict of *sets* of cards, and we all know sets aren't ordered.  Wtf was I thinking

* The auction log is missing some events, and fails to update thereafter, until I reload the page
  I see this in the browser's console

    htmx.min.js:1 htmx:swapError
    w @ htmx.min.js:1
    htmx.min.js:1 TypeError: Cannot read properties of null (reading 'insertBefore')
        at c (htmx.min.js:1:11666)
        at Me (htmx.min.js:1:12591)
        at _e (htmx.min.js:1:13292)
        at ze (htmx.min.js:1:14782)
        at e (htmx.min.js:1:46625)
        at Mn (htmx.min.js:1:47396)
        at p.onload (htmx.min.js:1:42510)
    w @ htmx.min.js:1
    htmx.min.js:1 Uncaught TypeError: Cannot read properties of null (reading 'insertBefore')
        at c (htmx.min.js:1:11666)
        at Me (htmx.min.js:1:12591)
        at _e (htmx.min.js:1:13292)
        at ze (htmx.min.js:1:14782)
        at e (htmx.min.js:1:46625)
        at Mn (htmx.min.js:1:47396)
        at p.onload (htmx.min.js:1:42510)

  But since I fixed the problem whereby the bot was sending events in rapid succession, this seems to be gone.

* Table 14's hand record looks like this
    No bidding box 'cuz the auction is over
    South at Table 14 played ♦2
    West at Table 14 played ♦T
    North at Table 14 played ♦K
    East at Table 14 played ♦8
    South at Table 14 played ♠3
  That suggests that, even though North played the winning card, *South* led to the second trick.

  Also the opening lead is wrong -- the contract is "three notrump, redoubled, played by stephanie, sitting South" so West should make the first play.

* The bot sleeps too much!

  It needs to slow down the actions that it takes *at a particular table*, but if there are 100 tables, we don't want an action at the first to slow down all the others.

  This suggests keeping track of the time we last performed an action at a given table, and the next time we want to take action at that same table, deferring it until a second has passed.

  And that, unfortunately, suggests threads or async.  Or maybe one bot per table?

  - no need for async.

* Somehow ensure that "git pull" on the server code updates the library as well.
  git Submodules maybe?  Specifying a commit hash in pyproject.toml?

  That out-of-syncness was the cause of this:

    on commit 9088f1632af549e090694e960b6e84373bba82f3, on https://teensy-info.tail571dc2.ts.net/table/14, all the auction tables are empty

    I see "West 	North 	East 	South" but no further rows under that; the next thing down is " No bidding box 'cuz you are not at this table"

* In the table list, include the auction status, or play status, as appropriate.

* Performance.

  * Unit tests seem slow, too.  Again, it's _hashlib.pbkdf2_hmac.

  * pages load awfully slowly.  Even after paginating the player list -- so that only 10 players appear per page -- that page seems to take 500ms of CPU time on the server, and over three seconds to fully render.  That's nuts.
    Splitting settings into prod and dev seems to greatly speed up prod (that django debug toolbar is slow, it seems).

  * figure out why "generate_fake_data" only creates 7 players per second -- it otta do hundreds.
    Unsurprisingly, it's _hashlib.pbkdf2_hmac, whose whole purpose in life is to be slow.

* paginate the table list
  <https://spookylukey.github.io/django-views-the-right-way/list-view.html#displaying-a-list-of-objects> has an example
  or maybe just use datatables

* If the auction is incomplete, and request.user is seated at the table *but* its not their turn to call, disable the bidding box visually somehow.

* The auction history is one call per line, but I think newspapers used to display it with four columns -- one for each seat.  I think.

* Occasionally some page will take ages to load.  Like, right now http://localhost:8000/players/?lookin_for_love=True took 34 seconds.

  There are only 17 players.

  Nothing of interest in the stdout or stderr of daphne.

  I didn't think to look in the Django debug toolbar for timing info.

  <https://developer.chrome.com/docs/devtools/network/reference/#timing-explanation> says
  > Queueing. The browser queues requests before connection start and when:
  >    There are higher priority requests.
  >    There are already six TCP connections open for this origin, which is the limit. Applies to HTTP/1.0 and HTTP/1.1 only.

  I wonder if that's pertinent.  The browser is indeed using HTTP/1.1 (as revealed by opening the developer tools, clicking the "Network" tab, right-clicking any column, and selecting Protocol from the menu)

  -- I'm not *certain* this is fixed, but I don't think I've noticed this since I got Daphne to talk HTTP/2.  Note that this only helps if you're using SSL: <https://en.wikipedia.org/w/index.php?title=HTTP%2F2&section=6#Encryption> says

      Although the standard itself does not require usage of encryption,[49] all major client implementations (Firefox,[50] Chrome, Safari, Opera, IE, Edge) have stated that they will only support HTTP/2 over TLS, which makes encryption de facto mandatory.[51]

  Thank God Tailscale makes SSL easy.

* I had four browser windows open, each to a different player; all 4 players were seated at the same table.

  I clicked "splitsville" on one of them, then reloaded the others.  Each of the other three displayed

  AttributeError at /table/1
  'NoneType' object has no attribute 'name'
  /Users/not-workme/git-repositories/me/bridge/server/project/app/models/table.py, line 71, in libraryThing
  seat <Seat: EAST at Table 1 (NORTH: bob, EAST: None, SOUTH: aimee, WEST: None)>

* reload or hide (as appropriate) the bidding box when we get the "someone just made a call" message.

* bob is able to call at someone else's table!!

* catch the "illegal call" thing somewhere and return it as an HttpResponseForbidden or similar

* Only show bidding box if auction is incomplete, *and* request.user is seated at the table.

* AttributeError at /players/
  http://192.168.4.39:8000/players/?seated=False&lookin_for_love=False&exclude_me=True

  'AnonymousUser' object has no attribute 'player'

* DEAL THEM CARDS!!!

* the coverage report has a lot of "empty"s near the right margin, and "coverage html" prints `CoverageWarning: No contexts were measured`

* when not logged in, we still attempt to listen to server-sent events ... but fail with 400 (cuz that endpoint requires authentication, I guess).

  - I've definitely seen this recently, but ... I can't think of any page that calls addEventListener that doesn't also require login.

* The new "lobby view" ("/players/?seated=False") doesn't tell you how many *total* players there are.  (Because I nuked the " 3 / 15 players" thing)

  - Sure it does.  At least, it has done since I added Datatables.

* REGRESSION
  When sending a chat message, but failing -- because e.g. you or the recipient are seated at a table, there's no feedback about the failure.  Either
  - pop up a dialog with the body of the 403 response; and/or
  - just don't have the text area and "talk with" button visible in the first place.

  I guess I gotta fiddle with https://htmx.org/events/#htmx:responseError

* The datatables default of 10 entries per page isn't enough; make it 100 or something.

* See "trouble" in this directory.
  Dunno what happened exactly, but I had one browser window logged in as kelly, looking at anne, another (private) window logged in as anne and looking at kelly; and a mobile browser logged in as brett, looking at kelly.

  I tried sending a message from the first window (i.e., from kelly -> anne) and noticed that nothing happened.  I sent a message from the second window (anne -> kelly) and that worked OK.  Then after a while I saw the stack trace in "trouble".

  - gonna assume I fixed this, but 🤷

* Oy
  So anne is logged in, looking at kelly's page.
  kelly is anne's partner.
  brett is logged in, also looking at Kelly's page.
  When anne splitsvilles, brett doesn't find out.
  I think this means that the "viewer.pk" bit of the channel needs to be optional.
  Anyone who looks at a subject will subscribe to that empty-viewer channel, except for ... I guess ... the subject in question, or their partner.

* paginated the player list a while ago, by using datatables, which gives me pagination for free.

* rename the "foo-html-partial.html" files to "foo-partial.html"

* sam is looking at his own page
  bob is looging at sam's page
  They are partners
  sam clicks "Splitsville"
  bob's page doesn't update
  I suspect I need to spray more messages -- one to subject, viewer, and subject's partner

* I am sending the same blob of HTML to all browsers.  Specifically, if abigail and juan are partners, and each is looking at Juan's page, after some splitsville and parter-up, I see
    Hello, Juan
    juan: muh partner
  I think I need the channel to include both the logged-in user, and the "subject" (i.e., the user whose ID is in the URL); only then will the view have enough information to render the stuff correctly.

* BEEG BOOG: logged in as abigail on the phone, looking at the page for alan.
  meanwhile the browser is logged in as juan, and *it* is also looking at alan's page.
  When juan partners up, abigail sees "JUAN is muh partner" and "their partner is you! juan".

  I suspect I wrote the template partial on the assumption that there were only two people in the world -- the player and their partner.

* It should be blindingly obvious that you have a partner so you don't have to go around looking for another one.

* When someone clicks the "partner up" button, the other person needs to get an alert, telling them that that happened.
  And their "player detail" page, or at least some section of it, needs to refresh so that it now says who their partner is.

* When sending a chat message, make RET submit, so that we don't have to actually click on the button.
  Note that simply using htmx with `hx-trigger="keyup[key=='Enter']"` doesn't work on mobile, since they ain't no key events 😭

* The chat log can get annoyingly long -- the new messages are at the bottom, so I gotta scroll to see them.

* When sending a chat message, the newly-appended log line isn't styled quite the same as those logs that were sent by the server when the page loaded.

* Write a player-list partial template.  It should include both the "lookin' for love" filter, and a new "are they in the lobby" filter.
  Use that on both "/players/" and "/lobby/" (distinguished only by different default settings on those filters)
  - It's not a partial; I just made "players" do double-duty

* When displaying the signup page, put text focus on the first field, so I can start typing without having to hit TAB

* Refactor: I've got two almost-but-not-quite-identical chunks of HTML for rendering a chat log: one in the lobby, one in the player detail.
  Ideas:
  ✓ have a separate template that renders just that, and then stick the output of rendering that into the context of both lobby and player_detail
  ✘ use [django-template-partials](https://github.com/carltongibson/django-template-partials)
    - of course that will entail me looking again into HTMX 'cuz carlton sez it's the bee's knees

* when bob partners with tonya, I see `2024-08-16T16:08:06.412297+00:00` `bob` `Partnered with tonya` in the lobby chat, but no "tonya partnered with bob".  On the one hand, this seems fine; on the other hand, I expected to see both messages.
  - Calling this "done" without doing anything; the current behavior seems correct.

* combine PlayerMessage with LobbyMessage.  Maybe if the recipient is NULL that means it's a lobby message?  But then what do I do when I want to have messages directed at a table?  Maybe add a "recipient model" column, so that the target of a message can be NULL (meaning lobby), or anything with a django model.

* Inspired by https://spookylukey.github.io/django-views-the-right-way/, convert some CBVs into function-based views.

* Write my own `@logged_in_as_player_required` decorator, that is like `@login_required`, but checks that there is a corresponding Player object, and redirects with an error message.

* the "lookin' for love" dropdown is always set to "unknown" when the page loads, even if a filter is in effect.
  E.g. <http://localhost:8000/players/?&lookin_for_love=true> correctly displays only partner-ess players, but the dropdown shows "Unknown" when it should show "yes".

  Dunno what I did to fix this, really, apart from making it a lot simpler

* investigate partner weirdness.

  - create two unpartnered players -- `just drop pop --tables=0 --players=2` seems to work
  - log in as player 1
  - go to /player/2/; you'll see "Partner Me Up, Daddy-O"
  - duplicate that page.
  - click the button on one of the pages.  It updates appropriately: the button goes away, and it says "Alice is partnered with Bob" or whatever.
  - go to the other page.  Click its button.  You *should* see either the same "Alice is partnered with Bob" page, or even some sort of exception; but instead it just stays as is.
  - reloading the pages sometimes does nothing, sometimes "fixes" them (i.e., shows what I'd expected)
  - no interesting output in either the Unix console or the JS console
  - only clue: browser's developer tools show the POST data as
    `me=1&them=2&action=partnerup&action=partnerup` -- why is the "action" duplicated?

NOT DONE:

* I have some references to e.g. `"four_hands_partial_endpoint": reverse("app:four-hands-partial", args=[hand.pk]),` which I suspect are obsolete
  At least some are not obsolete -- the chat system still uses them

* When clicking "New board plz", if the current hand is not the most recent, do nothing.

  I decided instead that it should take you to the current hand.  The idea is: if I'm just sitting back letting the bot play for me, I still need to click that button to resume viewing the action; but at least I'm not *creating* a new board that will then be abandoned.  (I'm actually not certain that was happening, but this way seems more solid).

[1] : https://github.com/fanout/django-eventstream?tab=readme-ov-file#django-eventstream
[2] : https://github.com/fanout/django-eventstream?tab=readme-ov-file#receiving-in-the-browser<|MERGE_RESOLUTION|>--- conflicted
+++ resolved
@@ -25,17 +25,7 @@
 
 STILL TODO:
 
-<<<<<<< HEAD
 * Bob (player 1) played a zillion hands, but then did "splitsville", and now https://erics-work-mbp.tail571dc2.ts.net/hand/?played_by=1 shows 0 hands :-(
-=======
-* More than one tournament!
-
-  This should solve the problem whereby "you've already played all 16 boards".  A tournament is, roughly, 16 boards.
-
-  Every board should have both a number, as it currently does; plus a tournament ID.
-
-  Also: be nice if the shuffle were entirely determined by those IDs -- maybe for each deal, seed the random number generator with a hash of the django secret, the board id, and the tournament ID.  It says [here](https://docs.python.org/3.12/library/random.html#random.Random) you can instantiate your own rng.
->>>>>>> 85223802
 
 * The hand-event channel names are just integers.  This is annoying; instead of just "2", it should be something like "hand:2"
 
