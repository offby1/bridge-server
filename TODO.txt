--- conflicted
+++ resolved
@@ -5,22 +5,20 @@
 
   There might be a couple of movements to choose from, plus "no movement at all" (which is what we've currently got); each tournament would be associated with exactly one such, and it cannot be changed once the tournament is created.
 
-<<<<<<< HEAD
-Note: to reliably load a fixture, do e.g. `just drop migrate manage loaddata now_what && just --no-deps runme`
--
-STILL TODO:
-* The `app:tournament` view displays the movement as a grid.  Each cell should be a link to the relevant hands (if they exist).
 * Have "tempo seconds" apply to an entire tournament, not just a "table" (which concept no longer exists, anyway).
   That would allow us to automatically determine a play deadline for the tournament: that duration times the maximum number of calls and plays, plus the signup deadline.
   Note that there are always either exactly 0, or exactly 52, plays; there are always at least four calls, but up to (I dunno) 7 * 4 * 35 calls (3 passes, one club, followed by passes, double, redouble, one diamod, more passes & doubles, &c)
-=======
+
+* The `app:tournament` view displays the movement as a grid.  Each cell should be a link to the relevant hands (if they exist).
+Note: to reliably load a fixture, do e.g. `just drop migrate manage loaddata now_what && just --no-deps runme`
++
+STILL TODO:
 * Allow players to register an email address, and once they've done so, let them see hands in progress in tournaments in which they're not playing.
 
   The idea is: if *they* know that *I* know their email address, they'll be less likely to divulge what they see to players in those hands.
 
   Maybe make the "who looked at which hands when" information visible to everyone, as further disincentive.
->>>>>>> 2daf66e9
 
 * Allow humans to submit feedback via a form or something.
 
