--- conflicted
+++ resolved
@@ -7,22 +7,7 @@
   Next up: have the apibot maintain its own HandTranscript, with which it can ... wait for it ... come up with its own calls and plays.
   This also entails figuring out how to do a POST or a PUT via DRF.  Not at all obvious.
 
-<<<<<<< HEAD
 * More than one tournament!
-=======
-* It seems that if I've played all 16 boards, and then do splitsville, partnerup, and sit at a new table ... I get board #1 again.
-  See the BUGBUG comment at Table.next_board
-
-STILL TODO:
-
-* More than one tournament! [new-tournament-model]
->>>>>>> 47373ac8
-
-  This should solve the problem whereby "you've already played all 16 boards".  A tournament is, roughly, 16 boards.
-
-  Every board should have both a number, as it currently does; plus a tournament ID.
-
-  Also: be nice if the shuffle were entirely determined by those IDs -- maybe for each deal, seed the random number generator with a hash of the django secret, the board id, and the tournament ID.  It says [here](https://docs.python.org/3.12/library/random.html#random.Random) you can instantiate your own rng.
 
 STILL TODO:
 
@@ -177,6 +162,9 @@
  
 DONE:
+* It seems that if I've played all 16 boards, and then do splitsville, partnerup, and sit at a new table ... I get board #1 again.
+  See the BUGBUG comment at Table.next_board
+
 * Bob (player 1) played a zillion hands, but then did "splitsville", and now https://erics-work-mbp.tail571dc2.ts.net/hand/?played_by=1 shows 0 hands :-(
 
 * The "new-hand" event includes ALL THE CARDS FOR ALL THE PLAYERS 🤦
