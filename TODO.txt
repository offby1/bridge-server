--- conflicted
+++ resolved
@@ -1,12 +1,8 @@
 IN PROGRESS:
-<<<<<<< HEAD
 * Somehow stress the "expiring-deadlines" branch.  I won't feel comfortable merging it into main until then.
-=======
-* Maybe give some idea of user activity, in the lobby: e.g. if a user's "last_login" was a while ago, make the font dim; or if they last posted a chat message or sat at a table or took an action in a game.
-
-  Also: player_list ought to let you click a column header to control the sort order.  The default order should be "most-recently-active players first".
-
->>>>>>> 3e79dd3c
+
+* player_list ought to let you click a column header to control the sort order.  The default order should be "most-recently-active players first".
+
 Note: to reliably load a fixture, do e.g. `just drop migrate manage loaddata now_what && just --no-deps runme`
  
@@ -208,6 +204,8 @@
  
 DONE:
+* Maybe give some idea of user activity, in the lobby: e.g. if a user's "last_login" was a while ago, make the font dim; or if they last posted a chat message or sat at a table or took an action in a game.
+
 * Another idea for end-of-tournament: when we create a tournament, we associate with it two timestamps in the future:
 
   * One is the "joining deadline" -- after this time, no more tables can join the tournament.
