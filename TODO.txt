--- conflicted
+++ resolved
@@ -16,7 +16,6 @@
 
 STILL TODO:
 
-<<<<<<< HEAD
 * Couple problems with the hand archive:
   - The layout of the play record doesn't quite conform to what [the style guide](Bridge Writing Style Guide by Richard Pavlicek.pdf) (page 5) says:
     - I should have a column for the trick number *and* the compass direction of the leader;
@@ -31,8 +30,6 @@
 
 * https://erics-work-macbook-pro.tail571dc2.ts.net/hand/69/ shows `322:swabhiman_das (bot)` and yet the admin page shows (correctly) `swabhiman_das (independent)`
 
-=======
->>>>>>> 9746549a
 * The SSE events for "a call was made at table X" and "a play was made at table X" should go to *all* users, regardless of whether they're sitting at the table, so their browsers will update when they watch the hand.
 
   Of course, I better censor the events so that they don't reveal the calls, or the cards played, to players who haven't yet played that board.
@@ -145,15 +142,14 @@
  
 DONE:
-<<<<<<< HEAD
+
 * Couple problems with the hand archive:
   - At https://erics-work-macbook-pro.tail571dc2.ts.net/hand/81/archive/, the play record has entries like `(sitting ) played ♣2 (sitting ) played ♣3`.  That is: the player's names and compass directions are missing.
     This is probably fallout out from commit 3c5ddc67a8870c6193909ee6584b7da076bed5d9 in the library.
 
 * I see a lot of hand summaries like "Auction is incomplete; 27 cards played".  That makes no sense; if cards have been played, obviously there must be a contract.  Right?  RIGHT??
-=======
+
 * https://erics-work-macbook-pro.tail571dc2.ts.net/hand/69/ shows `322:swabhiman_das (bot)` and yet [the admin page](https://erics-work-macbook-pro.tail571dc2.ts.net/admin/app/player/322/change/) shows (correctly) that the "Allow bot to play for me" box is unchecked.
->>>>>>> 9746549a
 
 * Maybe teach the bot to play just a *little* less stupidly?  Second-hand-low, third-hand-high, e.g.?
 
