IN PROGRESS:

STILL TODO:
<<<<<<< HEAD
* Some kind of smoke test for views.

  I'd like to automatically
  - figure out what views are available -- i.e., introspect `app/urls.py`
  - for each such view, hit it a number of times:
    - not logged in
    - logged in as non-player (like Administrator)
    - logged in as a player with little or no permission to see the view's contents
    - logged in as a player with full permission to see the view's contents

  In each case, just check that nothing crashed.

  This will probably require selenium :-(

* Performance, as usual:

  I've eliminated redundant queries from a number of views (by simply looking at the django debug toolbar's "SQL" panel).  But there are more to do -- in particular, "serialized-hand-detail", "call-post", and "play-post" are the ones that the bots use, and hence matter the most during a stress run.

=======
>>>>>>> c29b33b1
* I wonder if using redis as the store for django-eventstream would noticeably improve things -- currently we use our database, and sending an event does a *lot* of queries.

  The redis backing store doesn't yet work correctly, though; I submitted [a patch for it](https://github.com/fanout/django-eventstream/pull/159/files).  The patch was accepted, but doesn't seem to have yet made it into a release (as I write this, the current release is 5.3.2; presumably, my fix will be in 5.3.3).

* Think hard about that limit of 40 postgresql connections -- wouldn't that mean I could never have more than 40 people playing at once?

  I wonder if switching the eventstore to redis (as above) would reduce the number of needed postgresql connections.

* After we've finished a hand, we see the _everything_read_only view. Sometimes that view shows a link to the current hand; but sometimes it doesn't.  I assume the latter happens when we're waiting for the next round to start.  Reloading the page (eventually) causes that link to appear; but this page should have the usual "listen for an SSE and update itself" logic, just for that link.

* Consider switching from "django-types" to "django-stubs", because the former still doesn't know that the HttpResponse class has a "text" attribute, whereas [the latter does](https://github.com/typeddjango/django-stubs/commit/c3b4a7a7189ce7591b097ba54287e0d9c956fafe).

* everything-read-only view should update automatically via SSE, just as the interactive views do.

* *STILL* rethink permissions.  See `docs/view-and-control.org`.

  I actually did this in "main" but it triggers some sorta race condition, leading to an assertion failure, in main 😭

* scrolling from my hand, through the dummy, to the current trick, can be tedious if both hands have a long suit.  Clicking the little left'n'right arrows doesn't scroll by the entire <li>; instead it seems to scroll by the width in pixels of the visible area.  This is a reasonable thing for a scrollbar to do, but it's not convenient here.  So either
  - make it scroll by one <li> at a time, instead; or maybe
  - bring back the little dots along the bottom that did exactly that

* We send an SSE event containing the hand-div on every play, but about half of that div -- all the "toast" stuff -- never varies.  We'd save perhaps 1K per event if we only sent the four suit divs.

  Dunno if this would save significant time, memory, or CPU; but it's an idea.

* I broke God-mode :-(  One way to easily fix this would be to restore the "legacy" hand view, as above.  Might's well just have it permanently in god-mode.

  Another idea: just add a couple more <li>'s to the carousel views, so that each compass direction is represented.

* What should I do about a player who doesn't call or play within a reasonable amount of time?

  - certainly allow people at the table to yell at them via chat
  - perhaps "mark" them as an "unreliable player" or something, and make that mark visible to everyone?
  - perhaps discreetly scroll their interactive-hand thingy to show either the bidding box or the cards

* Make error pages extend the same base.html template that everything else does.  For example: I'm not logged in, and am looking at <http://127.0.0.1:9000/hand/1/>, whose entire content is `<html><head></head><body>This tournament (#1) won't yet complete until 2035-05-13 02:41:08.570023+00:00, so anonymous users such as yourself can't see this hand now.</body></html>`.  That's informative, but it'd be more useful if there were, say, a "home" link, &c.

* Terminology trouble: I use the word "hand" to refer to two different things:

  - A Django model that represents one board, four players, and a table display number
  - The set of cards belonging to one of those four players

  I don't think I've wasted a week due to this confusion (yet), but it's a ticking time bomb.

* Clicking "Skip the deadline" is sometimes slow.  I suspect it's creating synthetic users, and doing the deliberately-slow-password-hashing-thing for each.

* The SSE events for "a call was made at table X" and "a play was made at table X" should be readable by *all* users, regardless of whether they're sitting at the table, so their browsers will update when they watch the hand; currently those players are getting 400s when listening to `/events/hand/xxx/`.

  Of course, I better censor the events so that they don't reveal the calls, or the cards played, to players who haven't yet played that board.

  This *might* be obviated by all the work I'm doing on the "carousel-via-css" branch.

* Allow players to register an email address, and once they've done so, let them see hands in progress in tournaments in which they're not playing.

  The idea is: if *they* know that *I* know their email address, they'll be less likely to divulge what they see to players in those hands; and in general, will be more civilized.

  Maybe make the "who looked at which hands when" information visible to everyone, as further disincentive.

* Allow humans to submit feedback via a form or something.

  Only let them do this if I've got a confirmed email address for them; I imagine that'd reduce spam.

  I *think* "Getting a confirmed email address" is something that django, or a widely-used third-party library, can do for me.

* player_list ought to let you click a column header to control the sort order.  The default order should be "most-recently-active players first".

* Replace `app.models.tournament.check_for_expirations` with something more sensible
  - I've got a "django-q2" branch that uses a third-party scheduler; iirc it kinda mostly works.
  - I've also got a [Django-tasks](https://github.com/realOrangeOne/django-tasks) branch; that was a struggle from start to finish, and I never got it working. There's a [Django Enhancement Proposal](  https://github.com/django/deps/blob/5746805dfb062a99555b5e5bbc5b1685212aba2c/accepted/0014-background-workers.rst#L26) for it.
  - [Some dude on discord](https://discord.com/channels/856567261900832808/857643169046462475/1349500371378372640) wrote <https://tkte.ch/chancy/>, and mentioned it to me as a possible alternative
  - <https://django-tasks-scheduler.readthedocs.io/en/latest/> also exists! Ai yi yi, paradox of choice

  [Tyler Kennedy](https://github.com/tktech/) says:

    > (I'm biased, Chancy is my project)
    >
    > IMO, It's a common problem and they all tend to have their own tradeoffs - throughput and parallelism vs features, easy of use vs flexibility. My chancy isn't django-specific, has lots of features out of the box, and you can customize it extensively. The trade off is that it won't scale to hundreds of millions of jobs a day like celery+rabbit, and has more complexity in the initial setup (since it's all plugins)
    > django-tasks possibly has the smallest feature set of all of them, but it's goal I believe is to be a reliably available, simple option with strong integration. Eventually you can write your own django extensions that need simple background workers and as long as you target django-tasks it'll work regardless of what the end project is actually running.
    > Django-q2 looks like it lands in the middle for features but has strong support for several different backends

* Consider logging directly to S3: https://docs.docker.com/engine/logging/drivers/awslogs/

* Renaming a player (via the admin site, or a postgres client) causes ... all sorts of chaos.  Apparantly I store player names somewhere (maybe the cached hand transcript) and freak out when I cannot find a player of that name?

  Maybe change `player_who_may_call` and `player_who_may_play` to return directions instead of players.

  Also: maybe only ever pass primary keys to the bridge library (where it wants a name).

* After finding a partner, the next step should be a choice:
  - join a tournament
    Maybe you should get a chance to choose a tournament style, or the time it starts, or something
    This should bring you to https://bridge.offby1.info/players/?has_partner=True&seated=False&exclude_me=True&tournament=123
  - just futz around at a table for fun
    This should create synths to play with if there isn't already a "fun" table with an open slot
    The boards should NOT be the same boards that were generated for a tournament

  I guess our constraint about tournaments should change from "only one running tournament at a time" to, I dunno, "no more than one tournament whose signup deadline hasn't passed".  Might be OK to have two or more tournaments whose *play* deadlines haven't yet passed, though.

  OTOH, perhaps there should be *three* tournaments signing up at a time, spaced 8 hours apart, so that people around the world can find a convenient time to play.  Gotta plan for success!

* God Mode doesn't show all four hands during the auction; only during play.

* An RSS feed! Maybe each completed hand, or each completed tournament, would appear in it.

* Whatever happened to lobby chat?  It must have slipped into a crack at some point.

    fc053e10f2103a096c21a882428e38c0a80169ce
    Author:     Eric Hanchrow <eric.hanchrow@gmail.com>
    AuthorDate: 2024-08-19 15:29:33 -0700

    Nix lobby view.

    Now the "lobby" link goes to the player list, with seated players filtered out.

  Yikes, that was a long time ago.

* Consider alternate HTTP client (as opposed to "requests"): <https://github.com/florimondmanca/httpx-sse>

* Consider alternate ASGI server (as opposed to "daphne"): uvicorn + <https://github.com/sysid/sse-starlette>

* A legend! The hand detail should explain that
  - the little downarrow is the trick's led card
  - the sparkles indicate the winning card in the trick
  - the green glow indicates the player whose turn it is to play a card.

  Maybe hovertext, and maybe an actual map-like legend box in a corner near the top.

* Somehow visually distinguish cards of the trump suit? Glowing! Sparkles!

  https://www.perplexity.ai/search/using-css-or-bootstrap-how-can-A5U0WSQKTdS172ms6crEdQ

* Maybe prevent p1 from partnering up with p2 if they haven't played exactly the same sets of boards.  Otherwise they'll have an awkward encounter if the server refuses to let p1 play a board he's already played, even though p2 hasn't yet played it.

* Rethink at least some of my URLS -- e.g. when I am looking at hand 97, and click a card to play it, the POST goes to e.g. "/play/94/".  I'd have expected it to go instead to "/play/97/", but that 94 is a *seat_id*, not a *hand* ID.  Confusing.

* Maybe have one player -- django admin, perhaps -- have super-user powers: can see all cards, can poke the bot, &c, even in "prod".

* In the hand archive view:

  - Maybe have a thingy which, when I hover over one of the cards in the hand, it points to the trick in which that card was played?
  - Or have it be a link instead of a tooltip?  And the destination -- the row in the 13-row table -- should also have a link to take you back to the hand, so you don't have to scroll around to get back.

    JS magic that just scrolls the page to the appropriate point might work as well as links.

* Crazy idea for enforcing an upper bound on a table's "tempo":

  Return a 50whatever "throttled" response to any play or call post that comes too soon after the previous one.  Include a header that says when it's OK to try again.  That header's time should be e.g. one second in the future.  I might have to teach the browser to automatically retry; the alternative would be an annoying popup.  If the latter, at least I should show some visual thingy that makes it clear when it's OK to call or play.  (A shrinking bar, maybe?)

  Perhaps allow each table to set its own tempo, down to some minimum that will keep the server unstressed, and the browsers capable of following along (1/2 second might be OK).

* "Claim" and "Concede" buttons, at least if you're declarer

* when brenda speaks to james, but james' browser is looking at anything other than brenda's page, james needs to get an alert.
  In particular: I should make this like every other website with built-in chat:
  - some icon-y thing in the upper-right that gets a red dot if there's an unread notification
  - that icon-y thing is a link that takes you to a page that looks like every other chat:
    * column at left with a list of "rooms"
    * one of those rooms would be messages from the system that include "someone yoinked you into a partnership" or "your partner dumped you" or whatever
    * main area is the list of messages to the selected room, newest last

* chat log should scroll to bottom on page load, the way the auction log does.

  Otherwise, if it's got a lotta crap in it, I wind up looking at the oldest (i.e., least-interesting) stuff.

* django_web_messages (as opposed to my chat messages) aren't displayed as soon as they're generated; instead, I only notice them when I refresh the page, and then there's a backlog.

  I assume django_web_messages is designed to display only when I refresh the page; although istr seeing something somewhere that makes them pop up as alerts or something.

* when bob logs out, his name should vanish from the "lobby"

  ... although if I'm consistent, bob shouldn't be in the lobby if he's never logged in; and yet, my "generate_fake_data" tool creates lots of users who have never logged in.  Maybe I should teach it to log half of them in, or something.

  It's not obvious how to tell if a player is logged in.  There's a `django_sessions` table which appears to hold, I guess, cookie data; but it's not obvious how I can connect that to a Player.

* After each hand has been played:
  - Before the table vanishes, maybe the players can chat with each other?

MAYBE TODO:
* Reconsider sqlite -- [this](https://gcollazo.com/optimal-sqlite-settings-for-django/) strongly suggests it's viable for smallish projects such as this.

DONE:
* Performance, as usual:

  I've eliminated redundant queries from a number of views (by simply looking at the django debug toolbar's "SQL" panel).  But there are more to do -- in particular, "serialized-hand-detail", "call-post", and "play-post" are the ones that the bots use, and hence matter the most during a stress run.

* app:hand-list should have a way to filter the rows by tournament number

* Performance, as usual

  For the last week or two I've been running "big_bot_stress" a lot, and watching the request latencies.  With the tempo at 0 -- i.e., each client hitting the server as quickly as it can -- typical p50 latency is maybe 500ms, p99 is 750ms.  Yuck!

  I notice the CPU is more or less pegged at 100%.  Siamak says if the CPU is pegged, you can't learn anything interesting about performance; so I should increase the delay (i.e., decrease the tempo) until CPU is, I dunno, 50%, then capture some traces and see what I see.

  Notes from a week of struggling with performance monitoring:

  - Almost all the tools are flaky, which wasted my time.  Specifically: pyinstrument consumes so much memory that it's not worth using; and I've blown through my free-tier quota on Sentry, so I can't use that for profiling.

    Also, I was able to get self-hosted sentry working *somewhat*, but it doesn't offer profiling.  No idea if that's a bug, or what.  I've since shut down the VM on which I'd had it running, since it was kind of expensive.

  - In prod, with 64 players (a "16x16" movement), performance is, bad, but (surprisingly) not awful.

  - The grafana suite, and in particular "pyroscope", are the only things I've found that even *might* be helpful.

* There's something fishy about dates in the admin page; I haven't narrowed it down.  But something weird happened just now: I started a tournament normally, with a single human and (I guess) 7 bots.  I was bored, so I used the admin page to change the tempo; then  when I reloaded a web page, it said

  ```
  AssertionError at /hand/1/
  How do I (Board #1 t#1, group A, Neither side vulnerable, dealt by North) even exist if the tournament signup deadline hasn't yet passed?!
  ```

  Which says to me that the date forms in the admin page were set to something weird, and by saving my "tempo_seconds" change, I also inadvertently messed up the deadlines.

  I reproduced the problem, and noticed the UPDATE is funny-lookin'

  `2025-06-13 14:24:13.522 UTC [43] LOG:  statement: UPDATE "app_tournament" SET "boards_per_round_per_table" = 1, "is_complete" = true, "display_number" = 1, "signup_deadline" = '2025-06-12 16:17:48-07:53'::timestamptz, "play_completion_deadline" = '2025-06-12 16:32:48-07:53'::timestamptz, "tempo_seconds" = 2.0 WHERE "app_tournament"."id" = 1`

  See the time-zone offset?  It's `-07:53` -- that's bogus; it should be either `-07:00` or `+00:00`.

  Removing the "tz_detect" app and middleware fixes the problem :-|

  Working around it as described [here](https://github.com/adamcharnock/django-tz-detect/issues/80) *really* fixes it :-)

* Maybe put an X-Request-ID header on all responses? That way the API bot could log that after it gets a response.  Might make it easier to match up the bot's logs with the server's.

  I thought I was doing this, but making a call in the browser, with the developer tools on, certainly doesn't show that header in the POST respose.

  I think I just need to set `'REQUEST_ID_RESPONSE_HEADER'` to True in the settings.

* add a bit of logic to suppress this common warning

    django-1  | _valchek ... 2025-06-04T19:32:26+0000 INFO  request_id=none player.py(249) svc 'svc -d' for _valchek's bot (52)
    django-1  | 2025-06-04T19:32:26+0000 WARNING request_id=none player.py(263) svc b'svc: warning: unable to chdir to 52: file does not exist\n'
    django-1  | _valchek done

  Surely, if we're *stopping* a bot, it's not a problem that the bot's directory doesn't exist.

* Consider that "how do we run it" (locally vs local docker vs remote docker) is orthogonal to "which set of django settings do we use" (dev vs prod).  Fiddle the justfile recipes to let me choose both those things independently.

* Restore the tempo attribute on a tournament, and have the bot honor it.

  That way it'd be easy to speed up an all-bot tournament.

* carousel_style_auction doesn't indicate that a hand has been abandoned.

  Repro steps:
  - `just restore < ../bob-is-ready-to-bid-hand-1.sql`
  - `just migrate && just --no-deps runme`
  - go to <http://localhost:9000/hand/1/>; log in as bob
  - new browser window with new identity; log in as _kima
  - have _kima "Splitsville"
  - observe that both browser windows, even after hitting F5, still show the interactive view.
    They should should the everything-read-only view, with a big indicator that the hand was abandoned.

  Done, but it could be better: currently you have to hit F5 to turn the interactive view into the everything-read-only view.  Ideally, the browser would do that for you as soon as the hand gets abandoned; this should be easy with another SSE event and another clause in the javascript magic.

* At the end of a hand, display a button (where "Next board plz" used to be) that takes us to the current hand.

* Perhaps I should restore the "legacy" hand view, but only for observers (i.e., users who are logged in, but haven't signed up for the tournament).  That way I can ensure that the carousel hand view is seen only by authenticated users, and thus can refer to `user.player` in its template.

* If I'm not looking at the "current trick" slide, it can acquire crucial information (namely: cards played by other seats), and then disappear, without me ever seeing it.  Imagine I lead a card, and don't scroll away from my hand.  Now three other players will play; one of them wins the trick and leads to the next.  Eventually my hand's background will turn light green, telling me it's my turn to play the trick ... but I won't have seen the previous trick -- the three cards that followed mine are now gone.

  So, maybe ...

  ✓ automatically scroll to the current trick as soon as I've played a card?
  ⌧ replace the "current trick" slide with a much smaller doohickey on every remaining slide?
  ⌧ Add a "previous trick" slide (perhaps above the "current trick" slide)?
  ⌧ Have the server enforce a pause of a couple of seconds before anyone can lead to the 2nd-13th tricks?

* I have changed the previous scheme of "reload the entire page whenever we get a server-sent event" to "when we get a server-sent event, redraw just the relevant bits", so that the user is entirely in control of what gets scrolled when.

  Which HTML things need to get updated?

  | when                | HTML to include | which channel & why         | current status |
  |---------------------+-----------------+-----------------------------+----------------|
  | auction: every call | current auction | hand: observers             | ok             |
  | auction: every call | bidding box     | player: so they can call    | ok             |
  | play: every play    | our hand        | player                      |                |
  | play: every play    | dummy           | hand: observers and players |                |
  | play: every play    | current trick   | hand: observers and players | ok             |

  Maybe I should have more than just two channels.  Here I propose some, showing the URL, channel name, and description for each:

  | url                                               | channel name                           | wozzit fur                                                                                                                |
  |---------------------------------------------------+----------------------------------------+---------------------------------------------------------------------------------------------------------------------------|
  | events/player/html/hand/<player_id>/              | player:html:hand:{player_id}           | for human player using a browser. Payload is HTML for their bidding box or hand, as appropriate.                          |
  | events/player/html/chat/<receiving_player_id>/[a] | player:html:chat:{receiving_player_id} | for human player using a browser. Payload is HTML for an incoming chat.                                                   |
  | events/player/json/<player_id>/                   | player:json:{player_id}                | strictly for the bot.  Shows calls and plays in the player's current hand.                                                |
  | events/table/html/<hand_id>/                      | table:html:{hand_id}                   | for observers and the player: shows the current auction when that's relevant; otherwise shows current trick and the dummy |

  [a] the message will include the name of the sender; the system will both add that name, and prohibit illegal chats (like from one partner to another when seated).

  - probably a channel for lobby chats, although those fell off the face of the Earth long ago :-)

  I don't have a "table:json" channel.  Such a channel would make sense, so that I could send calls and plays just once, instead of four times; but it'd require that I figure out how to let the bot listen to two channels "at once" -- this hypothetical table:json channel, *plus* the existing player:json channel.  (Now that I think about it, there might not be any truly private information in that latter existing channel!)

* Do the carousel thing to the auction, just as we did to the play.

  I've marked up the divs with some new ids.  The divs that we want to include in the carousel are
  - "auction"
  - "make-me-a-li" (that's the bidding box)
  - the contents of hand-div

* Make the cards more visible during play, by only showing one hand at a time!
  Currently I've got room to show all four hands; during play you get to see your cards, plus the dummy's.
  Maybe instead I should only show your cards -- i.e., zoom in -- and have some sort of interaction to let you flip between your cards and the dummy.  That interaction would have to be *easy* and *obvious* and *fast*.

  I'm thinking a carousel ([CSS](https://developer.mozilla.org/en-US/docs/Web/CSS/CSS_overflow/CSS_carousels) or [bootstrap](https://getbootstrap.com/docs/5.3/components/carousel/)) might be the thing.  For the auction: you'd have one pane showing the bidding box, and another showing the auction-so-far.  For the play, you'd have one pane showing your cards; one showing the dummy; and one showing the current trick.

* I have some references to e.g. `"four_hands_partial_endpoint": reverse("app:four-hands-partial", args=[hand.pk]),` which I suspect are obsolete
  At least some are not obsolete -- the chat system still uses them

* Consider using flexbox for the card display; see https://www.youtube.com/live/hrzNaWFsP_4 for tons of detail.

* I've got backwards-compatibility kludges here and there, to deal with "old-style" tournaments (i.e., those that lack deadlines).  If so, kill that code.

* When creating synthetic opponents, create enough (not just two) so we get two tables, hence a realistic movement.

* Use [the time element](https://developer.mozilla.org/en-US/docs/Web/HTML/Reference/Elements/time) where appropriate.

  Done, in a couple places; although the benefit isn't clear.

* Completed tournaments have a summary showing each pair along with their score in matchpoints.  Allow sorting by various columns -- partners and score, certainly.

  Gonna try "django-tables2" again.

* The `app:tournament` view displays the movement as a grid.  Each cell should be a link to the relevant hands (if they exist).

* MOVEMENTS

  I must be getting cocky; now that tournaments mostly work, this is the only missing thing I can think of.

  There might be a couple of movements to choose from, plus "no movement at all" (which is what we've currently got); each tournament would be associated with exactly one such, and it cannot be changed once the tournament is created.

* Ensure that timestamps (in particular, tournament deadlines) show up in the browser in the user's preferred time zone.
  - https://docs.djangoproject.com/en/dev/topics/i18n/timezones/#selecting-the-current-time-zone is one (rather tedious) way to do that;
  - maybe I can just embed calls to the Javascript `Date` function in the web pages, thereby letting the browser handle it
  - django-tz-select seems to work fine!

* Somehow stress the "expiring-deadlines" branch.  I won't feel comfortable merging it into main until then.

* Maybe give some idea of user activity, in the lobby: e.g. if a user's "last_login" was a while ago, make the font dim; or if they last posted a chat message or sat at a table or took an action in a game.

* Another idea for end-of-tournament: when we create a tournament, we associate with it two timestamps in the future:

  * One is the "joining deadline" -- after this time, no more tables can join the tournament.

    If this deadline passes, and there isn't a reasonable number of players (eight?) for a tournament, then make some up with synths.

    How would players "sign up" for an upcoming tournament? 🤔
    *Who* would sign up for a tournament -- a player, or a pair?
      - If a player, I might want to enforce that they have a partner at signup time
        Or maybe not!  If not, then when they search for a suitable partner, it should exclude players who are already signed up for some other tournament.  Or maybe it should include them, but *indicate* that they are so signed up (so that they can chat and perhaps agree on a tournament to enter)

        OK here's an idea.
        New model: TournamentSignups.  The table is basically a tournament ID and a player ID.
        Unique constraint on that pair of columns, or perhaps just the player ID (since it seems wrong to sign up for more than one tournament).
        When a player signs up, we
        - reject them if the tournament is not in OpenForSignup
        - reject them if they have no partner
        - automatically sign up their partner as well
        When the signup deadline passes, the tournament code
        - seats all the players who are signed up (confirming that each still has the same partner who is also signed up)
        - deletes the corresponding entry from the TournamentSignups table

    - Should it be possible to cancel a signup?  If so, what happens?
      Seems like if a tournament is complete, we shouldn't have people signed up for it.

    - Should splitsville un-sign-up the relevant players?
      Yes, since I go to some effort to prevent singles from joining the tournament in the first place.

  * The other is the "play deadline" -- after this time, any tables that haven't finished all their boards are rudely ejected.  Dunno what to do about the hand that they *have* finished (maybe exclude them from appearing in the board-archive view?).

    This time should be the joining deadline + however much time seems reasonable to play all the boards in this tournament.

    This way, when you join a tournament, you'll know for sure when you'll be able to see your results (assuming you finish up in a reasonable time).

  * Idea: when we're waiting for the signup deadline, and someone loads a page that shows that deadline (e.g. <http://localhost:9000/tournament/5/>), we should see if that viewer (or their partner) are the only non-synthetic players signed up for that tournament.  (Unless people discover this site and start using it For Realz, this is overwhelmingly likely to be true at all times.)  In that case: display a button that says "Aw man, miss me with this signup deadline; I wanna play NOW".

* On [the tournament list page](/tournament/), have the English timestamps (e.g. "two minutes from now") update in real time

* Hands should have nice consecutive display numbers, just like ... uh ... tables do.

  Find some general way to do this; it feels wrong to have to write code to make this happen.

  I'm trying to avoid actually doing the above; and instead, just fiddling templates and strings to make the hand's "provenance" (i.e., tournament, table, and board) clear.

* Ponder: if a tournament is still running, but one player has played all the boards, should they be allowed to create a new tournament?  If so, that'd mean there is more than one "current" tournament, and I'd probably get confused.  But if not, they cannot play until the existing tournament finishes, which it might never.

  Simplest thing: set a "django message" that says something like "no tournament for you, this tournament is still running", then redirect to a list of hands that are still being played (so we can at least have something to watch while we wait).

  Another question: when should we create a new tournament --

  * When someone clicks "Next Board", and that tournament is found to be complete?; or maybe
  * When someone makes the 52nd play in some hand, that turns out to be the final hand in that tournament?

* Tournaments display their PK, instead of a display number; PKs aren't necessarily contiguous :-|

* What with all the recent terse_description stuff, I believe I no longer indicate vulnerability during the auction.

* Improve the "play summary" at the bottom of the hand archive view: I can never follow it!

  I designed it to conform to the "Bridge Writing Style Guide by Richard Pavlicek.pdf", but just because that dude says to use it, doesn't mean it makes it easy for me.

  Perhaps create an alternative layout that makes more sense, and have a little toggle switch with which the viewer can flip from one layout to the other.  Label them "Pavlicek" and "Modern"; and save their choice in the Player or User object (or some other table that is one-to-one with Users).

  Another idea: just add two skinny columns to the right of the existing display.  In each trick row, one column will have a mark if the trick was won by north/south; the other column will have a mark if it was won by east/west.

  I think of the two columns as having different marks: the n/s one will be a sort of vertical blob like `|`; the e/w one will be a horizontal blob like `-`.  They are to suggest the position of the relevant hands in the above hand layout.

* The "Number of boards played" column on `/table/` is ambiguous -- it counts boards that aren't yet complete.

  It should probably show a number corresponding to *completed* boards, and then show a `+` if there's one in progress.

* Most places where a player's name appears -- in particular, the header row of the auction history, and the "four-hands" div -- should be links to their detail pages.

* Come up with a more-reliable way to visually distinguish synths from humans.

  Right now, synths have names that begin with `synthetic_`, and those names are *usually* (not always) festooned with little robot icons 🤖🤖.  But both those indicators can be spoofed -- a human can sign up with a name that includes those things.

  So I should choose something that can't be spoofed -- text style, perhaps.

* I think I've seen the "Redouble" button inactive when it should be active.  Something like

  - North bids 1 Club
  - East doubles
  - South should be able to redouble here.  Let's say they pass
  - West passes
  - North should be able to redouble here.

* The hand detail page is a mess -- specifically, the large type at the top:

| Board #5 (tournament 2; currently_running; 16 boards), North/South vulnerable, dealt by North | Table 20, Hand 317 (Board #5 (tournament 2; currently_running; 16 boards), North/South vulnerable, dealt by North): 3 calls; 0 plays |
| Auction: Incomplete                                                                           | {'N/S': 0, 'E/W': 0}                                                                                                                 |

  That's waaay too much redundant information.

  How about:

  One big line that tells you *which* hand you're looking at -- tournament number, board number, hand number.
  And another that tells you about the *state* of the hand: auction, trick count.

* Make it obvious for a new user what they need to do to start playing.  Some sort of old-school "Wizard" seems appropriate.

  I'll consider this done because as of fc4f51a, Xterm ("oldxterm" on Discord) says she got it working easily.

* Let users create synthetic players, if there aren't enough already to play with.

  Also: don't create *any* synthetic players in generate_fake_data; let the first human player see a totally empty tournament, since they'll easily be able to create friends to play with.  Well, maybe create one table's worth; I dunno.

* Along with the above, ensure there are always enough unpartnered bot players to accomodate a newcomer.

* Replace the BotPlayer model with a simple boolean field on the Player model (like it was not long ago).

  This way I'll be able to easily make a database constraint that says "we gotta have allow_bot_to_play_for_me set if we also have synthetic set".

    Note that, given two boolean fields on the model, there are in theory four possible states; in our case, exactly three of those are allowed.

* version 0a1dfaf 2025-01-31 (refs/heads/main) 2025-02-01T03:47:01+0000.sql : Template error when bob looks at https://django.server.orb.local/hand/40/

  Something about "current_player"

* Make it obvious for a new user what they need to do to start playing.  Some sort of old-school "Wizard" seems appropriate.

* Don't show the "table up with these dudes" button if the partnership on that line is already seated!  Duh.

* The http://localhost:9000/players/?lookin_for_love=True page has a table whose rightmost column is "Let's All Make A Table Together".  But that's wrong sometimes -- if I'm looking for a partner, e.g., it should say "Partnerup", and have the "partnerup" button in the relevant rows.

* Not clear how to reproduce this, but I think I simply did "docker compose up --build", and then I noticed that none (or few) of the bots were actually running, despite some players having "allow_bot_to_play_for_me" be True.

  I guess I need to do something at startup to ensure that all the bot services are up?  I'd have thought daemontools would have taken care of that for me.

  On futher reflection, I think most of the bot players weren't seated for some reason, which prevents their bots from coming up.

  So now, the question is: what brings the bots up normally? Answer: the Dockerfile invokes `bring_up_all_api_bots` before starting `svscan`.

* Put the green highlight on the player whose turn it is to *call*, just as we do for when it's their turn to *play*

* At the end of a tournament, something should create a new one.  In general, we should have an invariant that says there is always exactly one uncompleted tournament.

  Players who have finished playing in one tournament will be free to join the next one, somehow (contra the below point).

* At the end of a tournament, shouldn't all the players be splitsvilled? (No.)  And ejected from their tables?  (Yes.)

* Access control:

  In general, we want something like
  * every time a player sees even a single call, or a single card played, from a given board -- regardless of whether they played it themselves, or were kibitzing -- they must be marked as being "tainted" for that board
  * such a taint will prevent that player from playing that board in the future.

  Unrelatedly:

  * Anonymous players must never see any calls or plays from a tournament that is still running

* The hand-event channels have zero auth -- anyone can receive any of them.

* Big-ish: proper hosting and deployment.

  Up until now, I've been using tailscale's "funnel" feature mostly because it gets an SSL cert for me.  But it prevents me from using a sensible domain like `bridge.offby1.info`, and just feels temporary (see `README.hosting.md`).

  So I'm experimenting with "caddy" -- another container in the docker-compose stack.  It works great!  Stuff is now running at https://bridge.offby1.info.

* It seems wrong for "Table.next_board" to just plop you into a new tournament.  Perhaps I should require players to explicitly ask to join a tournament.

* Explore https://django-htmx.readthedocs.io/; it appears to have been written by a grownup

* At https://ubuntu-2gb-hil-1.tail571dc2.ts.net/hand/24/, I (bob) have chosen to *not* have the bot play for me, and I'm declarer ... but the bot is playing for dummy :-|

* The hand-event channel names are just integers.  This is annoying; instead of just "2", it should be something like "hand:2"

* Fix the bottom-of-the-table-is-cut-off as shown at `mobile-rendering-trouble.png`

  -- Apparently I considered that png file "obsolete" as of

     commit 5bc78b2e4f11a45d946b69301960f00099471cd0
     Author: Eric Hanchrow <eric.hanchrow@gmail.com>
     Date:   2024-11-19 09:29:00 -0800

         Nix a couple of obsolete files

      mobile-rendering-trouble.png | Bin 211247 -> 0 bytes
      1 file changed, 0 insertions(+), 0 deletions(-)

* Read about django-eventstream, in particular: how does it ensure that events get delivered?  Picture this:
  - server sends event "foo".
  - nobody is around to listen for it.
  - it's effectively lost; the next time someone listens for it, they won't see it.
  - also, perhaps related: consider what happens if the server stops and restarts while the old bot is running.  I suspect it won't resume playing; I often connect to the "prod" instance and find that a few tables are blocked on the bot making a call or a play.
    The new API bot might eventually solve this, if I use it instead of the old bot, and somehow ensure that
    - it always comes up after stopping (i.e., make it a service)
    - it learns how to ask for events that it might have missed when it was dead, or at least ask "hey is it my turn" as soon as it comes up
  - [the readme][1] says "Events can be persisted to your database, so clients can recover if they get disconnected.".  What does that even mean?  How would a client tell the server "please send me events from the past"?
    Apparently every event ever sent gets persisted to a table named `django_eventstream_event`, along with a timestamp; I wonder if anything ever trims old stuff off that table?
  - [the "stream-reset" event][2] seems relevant
  - https://developer.mozilla.org/en-US/docs/Web/API/Server-sent_events doesn't clear anything up
  - kinda looks like the client needs to keep track of the event IDs that it's seen, and pass the largest to the server, in effect saying "don't just show me events from now on; but rather, show me events since this here number from the past".
    [Here](https://github.com/valberg/django-sse/commit/7af129efd87241bdffbd9abb46256074362161bc) is an example of how the server might handle this.

  -- We're mostly doing the right thing here, although we're ignoring the "stream-reset" event.

* The frequent "count" calls in `hand.Hand.get_xscript` are slow -- the output of pytest-profile, says that we called "query:609:count" almost six thousand times in test_hand_visibility!

  -- I'm now caching the entire transcript, and updating it whenever there's a new call or play.  There's no longer any need to check if the transcript is current.

* The bot replays *all* messages for its player when it starts, but it'd make more sense for it to only replay the messages from the most-recent hand.

* Big: write an API so that strangers can write their own bots.  Presumably using <https://www.django-rest-framework.org/>
  Note: django-rest-framework has proven quite fiddly; I'm currently moving away from it, and replacing it with dirt-simple written-by-hand serialization in the library.

  Of course, switch the API bot to use it, once it exists.

  Next up: have the apibot maintain its own HandTranscript, with which it can ... wait for it ... come up with its own calls and plays.
  This also entails figuring out how to do a POST or a PUT via DRF.  Not at all obvious.

* Logged in as player 1, <https://laptop.tail571dc2.ts.net/hand/?played_by=1> shows "Sorry, bob (bot-powered), but you have not completely played board Board #6 (tournament 1), so later d00d".  But when I click that link, it (correctly) shows me the hand in progress.

* generate_fake_data seems to add players and tables every time it runs:

    prod_settings: HOST_HOSTNAME='Erics-Work-MacBook-Pro.local'

    players:   0%|          | 0/20 [00:00<?, ?p/s]
    players:   0%|          | 0/20 [00:00<?, ?p/s]
    2024-12-14T23:44:19+0000 DEBUG request_id=none hand.py(131) create Just created Hand 118: 0 calls; 0 plays; dealer is South
    73 players at 17 tables.
    prod_settings: HOST_HOSTNAME='Erics-Work-MacBook-Pro.local'

    players:   0%|          | 0/20 [00:00<?, ?p/s]
    players:   0%|          | 0/20 [00:00<?, ?p/s]
    2024-12-15T00:19:21+0000 DEBUG request_id=none hand.py(131) create Just created Hand 125: 0 calls; 0 plays; dealer is South
    76 players at 18 tables.
    prod_settings: HOST_HOSTNAME='Erics-Work-MacBook-Pro.local'

    players:   0%|          | 0/20 [00:00<?, ?p/s]
    players:   0%|          | 0/20 [00:00<?, ?p/s]
    2024-12-15T00:19:23+0000 DEBUG request_id=none hand.py(131) create Just created Hand 126: 0 calls; 0 plays; dealer is South
    79 players at 19 tables.
    prod_settings: HOST_HOSTNAME='Erics-Work-MacBook-Pro.local'

    players:   0%|          | 0/20 [00:00<?, ?p/s]
    players:   0%|          | 0/20 [00:00<?, ?p/s]
    82 players at 19 tables.

  It should instead merely *ensure* that the requested number of players (typically 40) exists, and do nothing if so.

* Add "tournaments" to the list of links in `app/templates/base.html`.  It'd just go to `/board/` with a query string narrowing the board list to that particular tournament.

* Take another crack at request IDs, using [this](https://github.com/dabapps/django-log-request-id) -- it appears very similar to django-request-id (middleware plus a log filter) but is not moribund, and [explicitly suppports ASGI](https://github.com/dabapps/django-log-request-id/issues/74) (which I suspect django-request-id does not).

* Investigate https://django-request-id.readthedocs.io/en/latest/. Looks slick, and I always want this.
  Couldn't get it to do anything, and it seems so old and unmaintained that I hesistate to hack on it.

  Might not be hard to simply redo it -- all you need is a middleware and a logging filter, I think.

* Consider speeding up test_table_view by using a Django fixture to install a completed hand, rather than building it up one call and one play at a time.

* https://laptop.tail571dc2.ts.net/hand/?played_by=1 shows "Page 1 of 7" at the bottom ... but the "next" and "last" links don't include the `?played_by=1` query thing :-(

* More than one tournament!

* $ just restore < prod.sql  && just migrate && just shell -c "'Tournament.objects.create()'"

  reliably causes

    django.db.utils.IntegrityError: duplicate key value violates unique constraint "app_tournament_pkey"
    DETAIL:  Key (id)=(1) already exists.

  This was due to [this](https://docs.djangoproject.com/en/5.1/ref/databases/#manually-specifying-values-of-auto-incrementing-primary-keys), which I never stumbled upon until after I opened [a bug complaining about it](https://code.djangoproject.com/ticket/35916).

* https://erics-work-mbp.tail571dc2.ts.net/board/ sorts boards by their primary key, not by their "number"

* It seems that if I've played all 16 boards, and then do splitsville, partnerup, and sit at a new table ... I get board #1 again.
  See the BUGBUG comment at Table.next_board

* Bob (player 1) played a zillion hands, but then did "splitsville", and now https://erics-work-mbp.tail571dc2.ts.net/hand/?played_by=1 shows 0 hands :-(

* The "new-hand" event includes ALL THE CARDS FOR ALL THE PLAYERS 🤦

* The hand, while we're playing, does not show a running total of tricks taken by each side.

* The server is taking maybe 30 seconds to start via docker-compose -- I suspect the time is in "collectstatic", due to my recently having actually gotten that config right, and perhaps because I'm asking for compression.

      8966431144c039092231ff33a5ae4013695bca24
      Author:     Eric Hanchrow <eric.hanchrow@gmail.com>
      AuthorDate: 2024-10-22 16:51:47 -0700
      Static files speedups:

  Maybe I can, in effect, cache the `static_root` directory by having docker mount that as a volume, so that it persists from one container to the next.

  I tried "collectfasta", in a branch of that name, but it didn't do anything.

  Maybe I'm only using three of the static files, but am processing 200 of them (actual numbers may vary), in which case, just nuke the ones I'm not using.

* Provide a view or two that shows what a player has done in the past.
  In particular, what tables they played at, and who else was at those tables.

* Add a view for examining what you've done in the past -- what tables you've been at, and the associated transcripts.

* When I'm done playing a hand, let me see other tables' scores for this board.

  `[h.xscript.final_score() for h in b1.hand_set.all() if h.is_complete]`

* Indicate the winning trick with some sort of effect, like glowing or pulsing, rather than a sparkly emoji -- those take up space and thus mess up the layout.

* brandon (player ID 806) is logged in, and is looking at [heidi](https://teensy-info.tail571dc2.ts.net/api/players/805/).  It sure looks like he can toggle the "let bot play for me" switch :-|

  I guess the policy should be: only player X gets to modify player X's stuff.

  What other stuff is leaking out?

  Ugh, https://www.django-rest-framework.org/api-guide/permissions/#djangoobjectpermissions suggests that I need a 3rd-party backend to provide object-level permissions.

  - https://django-guardian.readthedocs.io/en/stable/userguide/index.html probably tries to solve this, but the docs are disappointingly sloppy and not-written-by-Native-english-speaker-y.
  - https://github.com/dfunckt/django-rules looks sane.

* Trivial idea: have the bot get its "tempo", not from a hard-coded constant in "delay_action", but rather from something in the database.
  That way I could tweak it while it's running.

  Maybe I should attach this number to the table, instead of the hand.

* Set page titles, so the browser history shows something more informative than

  ```
  5:06 PM Bridge erics-work-macbook-pro.tail571dc2.ts.net
  5:06 PM Bridge erics-work-macbook-pro.tail571dc2.ts.net
  5:06 PM Bridge erics-work-macbook-pro.tail571dc2.ts.net
  5:06 PM Bridge erics-work-macbook-pro.tail571dc2.ts.net
  5:05 PM Bridge erics-work-macbook-pro.tail571dc2.ts.net
  ```

* The layout of the play record doesn't quite conform to what [the style guide](Bridge Writing Style Guide by Richard Pavlicek.pdf) (page 5) says:
  - I should have a column for the trick number *and* the compass direction of the leader;
  - The column headers should be "Trick", "Lead", "2nd", "3rd", "4th";
  - The 2nd, 3rd, 4th columns should omit the suit symbol if it's the same as the led suit

* Speaking of the hand archive: I should get rid of the three_by_three_trick_display when the hand has been completely played; it's distracting

* Couple problems with the hand archive:
  - At https://erics-work-macbook-pro.tail571dc2.ts.net/hand/81/archive/, the play record has entries like `(sitting ) played ♣2 (sitting ) played ♣3`.  That is: the player's names and compass directions are missing.
    This is probably fallout out from commit 3c5ddc67a8870c6193909ee6584b7da076bed5d9 in the library.

* I see a lot of hand summaries like "Auction is incomplete; 27 cards played".  That makes no sense; if cards have been played, obviously there must be a contract.  Right?  RIGHT??

* https://erics-work-macbook-pro.tail571dc2.ts.net/hand/69/ shows `322:swabhiman_das (bot)` and yet [the admin page](https://erics-work-macbook-pro.tail571dc2.ts.net/admin/app/player/322/change/) shows (correctly) that the "Allow bot to play for me" box is unchecked.

* Maybe teach the bot to play just a *little* less stupidly?  Second-hand-low, third-hand-high, e.g.?

* Think of some way to move the boards amongst the partners, so that a given board gets played more than once!
  I.e., a proper tournament, with movements and shit.  Can't really score until we do this.
  <https://en.wikipedia.org/wiki/Duplicate_bridge>
  ("Teams"? "Pairs"? "Individual"?)

  [Barometer](https://en.wikipedia.org/wiki/Duplicate_bridge_movements#Barometer_games_and_online_bridge_movements) might be the way to go.

* Still seeing occasional update problems in the browser: the browser fails to redraw after the server sends an event.

  This happens most often when the bot is sending events faster than one per second per table, but I've seen it during normal play, too.

  I wonder if I've got htmx swapping the OuterHTML of something, and while that swap is happening perhaps the target element has vanished from the DOM?  In which case, perhaps always doing *inner* swapping could help, since then the target will always be present?

  Consider just *reloading the entire page* every time anything happens.  This will, theoretically, be less efficient than just reloading *some* of the page; but might be so much simpler -- and efficient enough -- that it's worth doing.

  I mean, the page isn't all that big! Right?

  Well (without the debug toolbar) it's 17 KB which *seems* like a lot, but I dunno.

  It wasn't being compressed ... adding gzip middleware brings it down to 3 KB (but, curiously, not much faster, at least when running locally).  Let's use keep using gzip.

* When I look at the table detail view, and the bot is playing all four players, and a hand gets passed out, the browser does load the "archive" page ... but then it just sits there; the bot does *not* press the "new board plz" button.

  Not entirely sure this is a bug, tbh; I think the bot *has* pressed the button, but since the page doesn't automatically reload, we don't notice.

* Have the bot delay, not just after *it* has made some action at a table, but after *any* action, even by humans, has happened.

  Currently if the bot is sitting to the left of a human, and a human takes a while to do whatever, the bot will immediately act.

  - done in commit 59889a54539b2f34174b31a4752d0cfd5026d447: "Greatly complexify, but also speed up, the bot"

* Add a little summary like "down 2", "made the contract", or "made the contract with 1 overtrick" to the hand archive

* IDEA: consider storing effectively-cached information on a model instance.

  E.g., if I fetch a Hand object, and want to examine the associated xscript, until now I've either recomputed the xscript from scratch (which is expensive if I do it many times), or cached the whole thing (which is unreliable if I add a call or play and then later access that now-stale cache).

  But perhaps I can cache manually, and intelligently, without getting too complex.  Just store ... something as an ordinary instance attribute, and have the xscript method consult that data and then only fetch from the db those rows that are "newer" than what's in the cache.


* Too many redirects:

    2024-10-18 17:32:42,127 INFO     "192.168.97.1" - - [18/Oct/2024:17:32:41 +0000] "GET /hand/92/ HTTP/1.1" 302 - "https://erics-work-macbook-pro.tail571dc2.ts.net/hand/?page=6" "Mozilla/5.0 (Macintosh; Intel Mac OS X 10_15_7) AppleWebKit/537.36 (KHTML, like Gecko) Chrome/129.0.0.0 Safari/537.36"
    2024-10-18 17:32:42,150 INFO     "192.168.97.1" - - [18/Oct/2024:17:32:41 +0000] "GET /hand/92/archive/ HTTP/1.1" 302 - "https://erics-work-macbook-pro.tail571dc2.ts.net/hand/?page=6" "Mozilla/5.0 (Macintosh; Intel Mac OS X 10_15_7) AppleWebKit/537.36 (KHTML, like Gecko) Chrome/129.0.0.0 Safari/537.36"
    2024-10-18 17:32:42,168 INFO     "192.168.97.1" - - [18/Oct/2024:17:32:41 +0000] "GET /hand/92/ HTTP/1.1" 302 - "https://erics-work-macbook-pro.tail571dc2.ts.net/hand/?page=6" "Mozilla/5.0 (Macintosh; Intel Mac OS X 10_15_7) AppleWebKit/537.36 (KHTML, like Gecko) Chrome/129.0.0.0 Safari/537.36"
    2024-10-18 17:32:42,184 INFO     "192.168.97.1" - - [18/Oct/2024:17:32:41 +0000] "GET /hand/92/archive/ HTTP/1.1" 302 - "https://erics-work-macbook-pro.tail571dc2.ts.net/hand/?page=6" "Mozilla/5.0 (Macintosh; Intel Mac OS X 10_15_7) AppleWebKit/537.36 (KHTML, like Gecko) Chrome/129.0.0.0 Safari/537.36"

* THE hand_list has "auction" and "trick_counts" columns.  That information shouldn't be visible to everyone; instead the deets should only be seen by people who have already played that board.  Otherwise it should be very vague:
  - auction should either be "complete" or "incomplete"
  - play should be number of cards played, if incomplete; or "complete"

* Rethink access control.  I've spent the last couple of days willy-nilly adding restrictions here and there; there are probably more places that need restrictions, that I've not yet thought of.

  Ideally I'd have some way of prohibiting player X from examining cards Y that works at a low level, so that I only need that logic in one place.

  The models that need restricted access:
  - Call
  - Play
  - Board

  ... although now that I think about it, is there any reason we'd show e.g. *some* Calls to a player, but not all of them?

  Now to enumerate all the views that access Board, Call, or Play:
  - drf_views.BoardViewSet
  - drf_views.CallViewSet
  - drf_views.PlayViewSet
  - hand.hand_list_view
  - hand.hand_archive_view
  - hand.four_hands_partial_view
  - hand._interactive_view
  - hand.bidding_box_partial_view
  - hand.auction_partial_view


* HEY! Bob can see *all* the cards at <https://erics-work-macbook-pro.tail571dc2.ts.net/api/boards/> ... I thought I fixed that :-(

  ... I need to put ACLs around "list" as well as around "retrieve", it seems.

* BUG -- `_display_and_control` is messed up.  It lets bob -- who is currently West at table 2, playing hand 22 -- see West's cards on hand 1, board 1, even though amy is sitting there, not bob.

  I made a couple of fixes to _display_and_control, can't remember exactly which one fixed this.

* It will play 1,000,000 boards without stopping; nothing pays attention to

  Fixed this recently

* The "new board plz" button appears to do nothing

  - I replaced the htmx stuff with an ordinary form

* It occurs to me that most players should *not* be allowed to see a table review.  The only ones who can are
  - those who were at that table; or (more broadly)
  - those who have played that board already
  For now, since there are no movements, that means: only those who were at that table.

* In the table list view, links should go directly to the archive, if the play at the table has finished.

* Rename the "is_human" field on the Player model, and change the text of the "make me a bot" button ...  The idea isn't
  that a player "is a bot" or "is human", but rather, that the player wants the bot to call or play for them.

  * related: I really really want a little slidey-switch widget for the "let the bot play for me" thing.  Functionally it's a check box, but standard HTML check boxes are ugly.

    [bootstrap's switches](https://getbootstrap.com/docs/5.3/forms/checks-radios/#switches) are it!

* After each hand has been played:
  - reveal the original cards
  - compute the score, although I don't think I ever got around to teaching the library how to do that :-)
  These were done in b735de4 and ae4c4caf

* If the bot is playing two adjancent hands -- e.g., East and South -- it courteously waits a second in between those plays.  However, if I, Mister Human, play East, and the bot is playing South, it'll pounce the instant I make a play.  This is not only rude, but might be messing with the async crap in the browser (see below).

* I've seen the hand display fail to update after I play a card from the sole human's hand.

  In the browser console, I saw two messages like these

    Play event listener saw ♦K, so it fetched /table/212/four-hands and /table/212/handaction-summary-status
    Play event listener saw ♣4, so it fetched /table/212/four-hands and /table/212/handaction-summary-status

  What's odd is that *I* played the ♣4, and my LHO played the ♦K -- which means the listener saw the events out of order :-(

  I wonder if the listener somehow gets messed with when the browser reloads the partial?

  - as with most of these concurrency problems, I'm not *sure* that I've fixed it, but slowing down the bot again seems to have ameliorated it.

* https://erics-work-macbook-pro.tail571dc2.ts.net/table/152/archive e.g. shows two hands when run under daphne (i.e., in prod)

* I've seen the card display fail to become active after the bot plays (on the ec2 box, but not on my laptop).  This has happened a couple of times.

  Also, if all four hands are being played by the bot, sometimes it just appears to freeze; reloading the page resumes it. I saw nothing in the browser's console.

  Naturally it didn't repro the one time I actually tried to repro it.

  - I don't *deeply* understand this problem, but I consider it fixed, now that the browser reloads an order of magnitude less frequently :-)

* Maybe somehow visually distinguish whose turn it is?  It *is* possible to tell, but you gotta squint.
  What do we want to know?
  * Which cards can I, the human, play *right now*?
  * What other cards are in my hand, and the dummy?
  * If we're in a debug mode, what other cards are in the other hands?
  * Whose turn is it to play?

* Customize the 404 page that it at least has a link to home.

  Right now it's just "NOT FOUND" "The requested resource was not found on this server."

* Indicate the number of tricks taken by each side

* Try out <https://docs.djangoproject.com/en/5.1/ref/contrib/admin/admindocs/#module-django.contrib.admindocs>

* Not 100% sure what's going on, but it feels like: if *I* am making the opening lead -- i.e., declarer is to my right -- my cards buttons aren't active unless I reload the page.

  Two pieces to the fix:
  - send a message to the table that says "The auction is settled and the opening lead will be made by so-and-so";
    seems done, in `handrecord.add_call_from_player`
  - have the reload-the-cards event listener *also* trigger on that message, if so-and-so is in fact the browser user
    Or add a new listener just for this 🤷

  Addendum: *sometimes* the opening leader's bidding box doesn't go away 😭; other times the "one Club played by bob, sitting South" message doesn't appear.

  I wonder: do multiple event listeners on the same page, listening to the same URL, interfere with each other? Like, each message gets delivered to just one of them?
  Or if not, might they interfere with each other when they go to fiddle the DOM?
  <https://htmx.org/attributes/hx-sync/> might be useful, although TBH I don't understand what problem that solves, nor what *my* problem is.

  I wonder: does the final fetch of some auction-related endpoint cause some JS to disappear, and it was that JS which was supposed to do the final fetch?

  Looks like after the final pass, megan -- the opening leader -- unsurprisingly failed to refetch the bidding box partial:

    Got request from megan at 54030
    Got request from bob at 54031
    Got request from katherine at 54024
    Got request from admin at 54010
    HTTP GET /table/14/bidding-box 200 [0.10, 127.0.0.1:54024]
    HTTP GET /table/14/bidding-box 200 [0.13, 127.0.0.1:54031]
    HTTP GET /table/14/bidding-box 200 [0.13, 127.0.0.1:54010]
    HTTP GET /table/14/four-hands 200 [0.21, 127.0.0.1:54030]

  - The fix was (I guess): realizing that `htmx.ajax` is *asynchronous*, and changing
    {
      htmx.ajax(update one bit of the page);
      htmx.ajax(update another bit of the page);
    }
    to
    {
      htmx.ajax(update one bit of the page).then(() => {
        htmx.ajax(update another bit of the page);
      });
    }
  I will guess this is because the second ajax call is silently ignored, as described [here](  https://github.com/bigskysoftware/htmx/issues/2147#issuecomment-1880142872)

* Gaah! At least when debug is True, East's buttons are active *regardless* of who is logged in!  I've got four humans at one table, and a browser window for each; and (once I reload all the pages to work around the below bug) the buttons are active in each window!

* How about an "I am human" toggle on each player's home page?  At least when DEBUG is True.

* Declarer needs to be able to control the dummy as well as their own hand
  There's two parts to this:
  - the bot needs to fiddle with the dummy exactly as much, or as little, as it fiddles with declarer
  - the "is this button active" stuff needs to make 'em active if request.player is dummy's partner

* Sentry caught a crash!  Very handy.

  https://eric-hanchrow.sentry.io/share/issue/414efa5798154d1a93e21eeb06d382bf/

  Seems it's in the library; I'd just bid 7NT and it was trying to find a legal bid beyond that, and presumably the only bids left were "Pass", which it weights at zero, and ...

* I can't articulate this precisely, but ... card buttons are often *too* dim.  It's ok for them to be really dim when they're in *my* hand, and they're not legal to play (i.e., they are a different suit than the led suit, and I have some cards of that led suit).  But when they're e.g. in the dummy's hand, and I'm not the declarer *and* it's not the dummy's turn to play, they should be easier to read.

  In general, there are two orthogonal dimensions to buttons:
  - active vs inactive
  - EZ to read vs deliberatly dim

  Here's a table.  By "border" I guess I mean `class="border border-success border-5"` around the entire hand -- it's ugly but gets the job done.

  | My turn to play? | Izzit a legal card? | how do things look?        | how "cards_as_four_divs" thinks of it |
  |------------------+---------------------+----------------------------+---------------------------------------|
  | no               | N/A                 | no border, clear, inactive | text                                  |
  | yes              | no                  | border, muted, inactive    | disabled button                       |
  | yes              | yes                 | border, clear, active      | active button                         |

* gotta display dummy's hand (to all players) after the opening lead

* Ugh, the bidding box doesn't go away after the auction is settled *unless* I reload the page.

  I need to (if I'm not already) send an "auction settled" message, or maybe the "someone played a card" message is the right place to handle that.

* Make the auction record vanish once the opening lead has been made.

* It looks like the played-a-card message is forcing the *auction log* to reload -- I've seen it jitter.

* Where it currently says "No bidding box 'cuz the auction is over", have it display, you know, the CONTRACT at this table :-|

* Find another color for inactive card buttons, to make them much dimmer or less saturated or something; it's not blindingly obvious that they're inactive.  Maybe `--bs-btn-disabled-color` and `--bs-btn-disabled-bg`?

  Now that I think about it, I might want the cards to look different during the auction than during the play.

  During the auction, they've got to be super-easy to read, since after all, you can't bid if you don't know what you hold.  BUT they should probably also clearly be un-clickable, since you can't play during the auction!  Not sure how to handle this.

* In the table list's auction status, don't just say "Incomplete"; say how many calls have been made.

* Dockerize the bot, now that I've done the web service.

* Somehow the cards in one dude's hand aren't sorted, even though they're sorted in the board:
  https://erics-work-macbook-pro.tail571dc2.ts.net/table/14 shows East holding 9, K, 4, J of diamonds (in that order);
  https://erics-work-macbook-pro.tail571dc2.ts.net/admin/app/board/14/change/ shows East's cards as "♣2♣6♣T♣Q♦4♦9♦J♦K♥4♠3♠4♠T♠Q" (i.e., nicely sorted)

  Looks like models.Table.current_cards_by_seat returns a dict of *sets* of cards, and we all know sets aren't ordered.  Wtf was I thinking

* The auction log is missing some events, and fails to update thereafter, until I reload the page
  I see this in the browser's console

    htmx.min.js:1 htmx:swapError
    w @ htmx.min.js:1
    htmx.min.js:1 TypeError: Cannot read properties of null (reading 'insertBefore')
        at c (htmx.min.js:1:11666)
        at Me (htmx.min.js:1:12591)
        at _e (htmx.min.js:1:13292)
        at ze (htmx.min.js:1:14782)
        at e (htmx.min.js:1:46625)
        at Mn (htmx.min.js:1:47396)
        at p.onload (htmx.min.js:1:42510)
    w @ htmx.min.js:1
    htmx.min.js:1 Uncaught TypeError: Cannot read properties of null (reading 'insertBefore')
        at c (htmx.min.js:1:11666)
        at Me (htmx.min.js:1:12591)
        at _e (htmx.min.js:1:13292)
        at ze (htmx.min.js:1:14782)
        at e (htmx.min.js:1:46625)
        at Mn (htmx.min.js:1:47396)
        at p.onload (htmx.min.js:1:42510)

  But since I fixed the problem whereby the bot was sending events in rapid succession, this seems to be gone.

* Table 14's hand record looks like this
    No bidding box 'cuz the auction is over
    South at Table 14 played ♦2
    West at Table 14 played ♦T
    North at Table 14 played ♦K
    East at Table 14 played ♦8
    South at Table 14 played ♠3
  That suggests that, even though North played the winning card, *South* led to the second trick.

  Also the opening lead is wrong -- the contract is "three notrump, redoubled, played by stephanie, sitting South" so West should make the first play.

* The bot sleeps too much!

  It needs to slow down the actions that it takes *at a particular table*, but if there are 100 tables, we don't want an action at the first to slow down all the others.

  This suggests keeping track of the time we last performed an action at a given table, and the next time we want to take action at that same table, deferring it until a second has passed.

  And that, unfortunately, suggests threads or async.  Or maybe one bot per table?

  - no need for async.

* Somehow ensure that "git pull" on the server code updates the library as well.
  git Submodules maybe?  Specifying a commit hash in pyproject.toml?

  That out-of-syncness was the cause of this:

    on commit 9088f1632af549e090694e960b6e84373bba82f3, on https://teensy-info.tail571dc2.ts.net/table/14, all the auction tables are empty

    I see "West 	North 	East 	South" but no further rows under that; the next thing down is " No bidding box 'cuz you are not at this table"

* In the table list, include the auction status, or play status, as appropriate.

* Performance.

  * Unit tests seem slow, too.  Again, it's _hashlib.pbkdf2_hmac.

  * pages load awfully slowly.  Even after paginating the player list -- so that only 10 players appear per page -- that page seems to take 500ms of CPU time on the server, and over three seconds to fully render.  That's nuts.
    Splitting settings into prod and dev seems to greatly speed up prod (that django debug toolbar is slow, it seems).

  * figure out why "generate_fake_data" only creates 7 players per second -- it otta do hundreds.
    Unsurprisingly, it's _hashlib.pbkdf2_hmac, whose whole purpose in life is to be slow.

* paginate the table list
  <https://spookylukey.github.io/django-views-the-right-way/list-view.html#displaying-a-list-of-objects> has an example
  or maybe just use datatables

* If the auction is incomplete, and request.user is seated at the table *but* its not their turn to call, disable the bidding box visually somehow.

* The auction history is one call per line, but I think newspapers used to display it with four columns -- one for each seat.  I think.

* Occasionally some page will take ages to load.  Like, right now http://localhost:8000/players/?lookin_for_love=True took 34 seconds.

  There are only 17 players.

  Nothing of interest in the stdout or stderr of daphne.

  I didn't think to look in the Django debug toolbar for timing info.

  <https://developer.chrome.com/docs/devtools/network/reference/#timing-explanation> says
  > Queueing. The browser queues requests before connection start and when:
  >    There are higher priority requests.
  >    There are already six TCP connections open for this origin, which is the limit. Applies to HTTP/1.0 and HTTP/1.1 only.

  I wonder if that's pertinent.  The browser is indeed using HTTP/1.1 (as revealed by opening the developer tools, clicking the "Network" tab, right-clicking any column, and selecting Protocol from the menu)

  -- I'm not *certain* this is fixed, but I don't think I've noticed this since I got Daphne to talk HTTP/2.  Note that this only helps if you're using SSL: <https://en.wikipedia.org/w/index.php?title=HTTP%2F2&section=6#Encryption> says

      Although the standard itself does not require usage of encryption,[49] all major client implementations (Firefox,[50] Chrome, Safari, Opera, IE, Edge) have stated that they will only support HTTP/2 over TLS, which makes encryption de facto mandatory.[51]

  Thank God Tailscale makes SSL easy.

* I had four browser windows open, each to a different player; all 4 players were seated at the same table.

  I clicked "splitsville" on one of them, then reloaded the others.  Each of the other three displayed

  AttributeError at /table/1
  'NoneType' object has no attribute 'name'
  /Users/not-workme/git-repositories/me/bridge/server/project/app/models/table.py, line 71, in libraryThing
  seat <Seat: EAST at Table 1 (NORTH: bob, EAST: None, SOUTH: aimee, WEST: None)>

* reload or hide (as appropriate) the bidding box when we get the "someone just made a call" message.

* bob is able to call at someone else's table!!

* catch the "illegal call" thing somewhere and return it as an HttpResponseForbidden or similar

* Only show bidding box if auction is incomplete, *and* request.user is seated at the table.

* AttributeError at /players/
  http://192.168.4.39:8000/players/?seated=False&lookin_for_love=False&exclude_me=True

  'AnonymousUser' object has no attribute 'player'

* DEAL THEM CARDS!!!

* the coverage report has a lot of "empty"s near the right margin, and "coverage html" prints `CoverageWarning: No contexts were measured`

* when not logged in, we still attempt to listen to server-sent events ... but fail with 400 (cuz that endpoint requires authentication, I guess).

  - I've definitely seen this recently, but ... I can't think of any page that calls addEventListener that doesn't also require login.

* The new "lobby view" ("/players/?seated=False") doesn't tell you how many *total* players there are.  (Because I nuked the " 3 / 15 players" thing)

  - Sure it does.  At least, it has done since I added Datatables.

* REGRESSION
  When sending a chat message, but failing -- because e.g. you or the recipient are seated at a table, there's no feedback about the failure.  Either
  - pop up a dialog with the body of the 403 response; and/or
  - just don't have the text area and "talk with" button visible in the first place.

  I guess I gotta fiddle with https://htmx.org/events/#htmx:responseError

* The datatables default of 10 entries per page isn't enough; make it 100 or something.

* See "trouble" in this directory.
  Dunno what happened exactly, but I had one browser window logged in as kelly, looking at anne, another (private) window logged in as anne and looking at kelly; and a mobile browser logged in as brett, looking at kelly.

  I tried sending a message from the first window (i.e., from kelly -> anne) and noticed that nothing happened.  I sent a message from the second window (anne -> kelly) and that worked OK.  Then after a while I saw the stack trace in "trouble".

  - gonna assume I fixed this, but 🤷

* Oy
  So anne is logged in, looking at kelly's page.
  kelly is anne's partner.
  brett is logged in, also looking at Kelly's page.
  When anne splitsvilles, brett doesn't find out.
  I think this means that the "viewer.pk" bit of the channel needs to be optional.
  Anyone who looks at a subject will subscribe to that empty-viewer channel, except for ... I guess ... the subject in question, or their partner.

* paginated the player list a while ago, by using datatables, which gives me pagination for free.

* rename the "foo-html-partial.html" files to "foo-partial.html"

* sam is looking at his own page
  bob is looging at sam's page
  They are partners
  sam clicks "Splitsville"
  bob's page doesn't update
  I suspect I need to spray more messages -- one to subject, viewer, and subject's partner

* I am sending the same blob of HTML to all browsers.  Specifically, if abigail and juan are partners, and each is looking at Juan's page, after some splitsville and parter-up, I see
    Hello, Juan
    juan: muh partner
  I think I need the channel to include both the logged-in user, and the "subject" (i.e., the user whose ID is in the URL); only then will the view have enough information to render the stuff correctly.

* BEEG BOOG: logged in as abigail on the phone, looking at the page for alan.
  meanwhile the browser is logged in as juan, and *it* is also looking at alan's page.
  When juan partners up, abigail sees "JUAN is muh partner" and "their partner is you! juan".

  I suspect I wrote the template partial on the assumption that there were only two people in the world -- the player and their partner.

* It should be blindingly obvious that you have a partner so you don't have to go around looking for another one.

* When someone clicks the "partner up" button, the other person needs to get an alert, telling them that that happened.
  And their "player detail" page, or at least some section of it, needs to refresh so that it now says who their partner is.

* When sending a chat message, make RET submit, so that we don't have to actually click on the button.
  Note that simply using htmx with `hx-trigger="keyup[key=='Enter']"` doesn't work on mobile, since they ain't no key events 😭

* The chat log can get annoyingly long -- the new messages are at the bottom, so I gotta scroll to see them.

* When sending a chat message, the newly-appended log line isn't styled quite the same as those logs that were sent by the server when the page loaded.

* Write a player-list partial template.  It should include both the "lookin' for love" filter, and a new "are they in the lobby" filter.
  Use that on both "/players/" and "/lobby/" (distinguished only by different default settings on those filters)
  - It's not a partial; I just made "players" do double-duty

* When displaying the signup page, put text focus on the first field, so I can start typing without having to hit TAB

* Refactor: I've got two almost-but-not-quite-identical chunks of HTML for rendering a chat log: one in the lobby, one in the player detail.
  Ideas:
  ✓ have a separate template that renders just that, and then stick the output of rendering that into the context of both lobby and player_detail
  ✘ use [django-template-partials](https://github.com/carltongibson/django-template-partials)
    - of course that will entail me looking again into HTMX 'cuz carlton sez it's the bee's knees

* when bob partners with tonya, I see `2024-08-16T16:08:06.412297+00:00` `bob` `Partnered with tonya` in the lobby chat, but no "tonya partnered with bob".  On the one hand, this seems fine; on the other hand, I expected to see both messages.
  - Calling this "done" without doing anything; the current behavior seems correct.

* combine PlayerMessage with LobbyMessage.  Maybe if the recipient is NULL that means it's a lobby message?  But then what do I do when I want to have messages directed at a table?  Maybe add a "recipient model" column, so that the target of a message can be NULL (meaning lobby), or anything with a django model.

* Inspired by https://spookylukey.github.io/django-views-the-right-way/, convert some CBVs into function-based views.

* Write my own `@logged_in_as_player_required` decorator, that is like `@login_required`, but checks that there is a corresponding Player object, and redirects with an error message.

* the "lookin' for love" dropdown is always set to "unknown" when the page loads, even if a filter is in effect.
  E.g. <http://localhost:8000/players/?&lookin_for_love=true> correctly displays only partner-ess players, but the dropdown shows "Unknown" when it should show "yes".

  Dunno what I did to fix this, really, apart from making it a lot simpler

* investigate partner weirdness.

  - create two unpartnered players -- `just drop pop --tables=0 --players=2` seems to work
  - log in as player 1
  - go to /player/2/; you'll see "Partner Me Up, Daddy-O"
  - duplicate that page.
  - click the button on one of the pages.  It updates appropriately: the button goes away, and it says "Alice is partnered with Bob" or whatever.
  - go to the other page.  Click its button.  You *should* see either the same "Alice is partnered with Bob" page, or even some sort of exception; but instead it just stays as is.
  - reloading the pages sometimes does nothing, sometimes "fixes" them (i.e., shows what I'd expected)
  - no interesting output in either the Unix console or the JS console
  - only clue: browser's developer tools show the POST data as
    `me=1&them=2&action=partnerup&action=partnerup` -- why is the "action" duplicated?

NOT DONE:
* I'm fuzzy on the details, but I think I was logged in as a player who wasn't the declarer or dummy; after the last trick was played, the browser loaded my "player home page" (e.g. `/player/1/`) instead of something more useful, like the next hand, or the review of the previous hand.

  I could not reproduce this; I only saw it load the `/hand/xyzzy/archive` page, which is fine.

* A scenario

  - I let the bot play for me
  - The hand completes, so I'm looking at the "next board plz" button
  - I change my mind and turn off the "let the bot play for me"
  - I click the "next board plz" button
  - I discover that the hand is in progress -- and if the auction is over, I don't get to see it.  I get to see the *contract* but not the calls that led up to it.

  I guess I need a "review the bidding" button? :-\

  Meh.  There's no longer any "next board plz" button :-)

* Consider passing a "read timeout" to the SSE client; I don't know exactly what this would do, but perhaps it would cause it to raise a StopIteration exception after that much time has passed with no events; that would be handy as a way to resynch.

  I confess I haven't tested this, but I'd *hope* that there's no need to do this, given that the serialized-hand view includes some event IDs, and the bot passes those back to the server when it starts the SSEClient loop.

* Consider some sort of partners-ranked-by-score page.  It would show each partnership (including those that have since split up); it'd be ordered by number of boards won by that partnership.

  This is close enough to the existing end-of-tournament score that I'm'a call it done.

* Seeing a number of `Invalid request: Can't resume session after stream-error.` errors in the console

  Haven't seen this in forever

* Both the "Table" and "Hand" models are effectively "join" tables for many-to-many relationships:
  - "Table" joins "Hand" and "Seat"
  - "Hand" joins "Call" and "Play"

  Perhaps officially recognize that by rewriting the relevant models to use ManyToMany fields.
  https://docs.djangoproject.com/en/5.1/ref/models/fields/#django.db.models.ManyToManyField.through

  Dunno what I was thinking -- calls and plays are many-to-one with hands, not many-to-many

* After each hand has been played:
  - I guess let any player break up the table
    - this would be tolerable if I did the "examining what you've done in the past" thing below, so that if the table vanishes on you, you can still examine the result at your leisure
  - Alternative: require unanimity.  Have four buttons, one for each player.  Only the one for the current player is active.  Each says "I'm done reviewing this hand"; once all four have been pushed, we do ... whatever it is we do next.  (Next board, presumably)
  Those things seem too disruptive in a tournament; I can't think of an equivalent from the real world of a duplicate club.

* When I toggle the "let the bot play for me" button, my name doesn't update from e.g. "bob (bot-powered)" to "bob (independent)" everywhere; rather, I have to reload the page to see the new status.  This is annoying.

  In theory I could fix this by making every spot that displays the name, and hence might need updating, into a partial, and have it reload as needed.  That seems so tedious, though, that my heart sinks just thinking about it.

  Perhaps https://alpinejs.dev/ would make it easier to handle this.  Perhaps it could replace much of the HTMX I'm currently using.  https://news.ycombinator.com/item?id=29319298 compares and contrasts the two.

  I no longer indicate bottiness in the player's name, so this is moot.

* Have the bot display a live-updating tableau where each row represents a table, and shows something like the remaining time before the bot will act, and/or the last thing it did, or something.

  Maybe use the "rich" library, and have it update every row every time it takes any action at any table.  It'd look kewl.

  -- The new API bot wouldn't have access to this sort of information.

* Think hard about transactions, and come up with a way to avoid this problem:
  - somehow, two client processes logged in as player one are participating in the auction (a web browser and a bot, say)
  - one of them makes an apparently-valid call:
    - it does a "select" of all the existing calls, sees that it's its turn
    - it does an "insert" of the new call
  - meanwhile, the other one does the same select at more or less the same time
    - and does its own "insert" of its own call
  I am not convinced that this will not wind up with both clients inserting calls, thereby robbing the next player of their opportunity to call.
  What I *want* to happen is: last writer loses.  I.e., the second client to *attempt to* insert gets some sort of exception, and the database only persists the first insert.

  Does django do this out of the box? Beats me.  Would I need to sprinkle some "atomic" fairy dust around certain chunks of code? Beats me.  Would I need to ask postgresql to use a fancy level of "transaction isolation"?  Beats me.

  Only way to know for sure is to come up with some sort of test case.

  -- This clearly happens already.  Dunno why I was worried about it.  The second process gets an "it's not your turn" exception.

* It occurs to me that the events pertaining to a hand should be *public* -- just the "new-hand", "someone made a call", and "someone made a play" events.  And maybe I can force the event IDs to be: zero for the "new-hand" event, 1, 2, 3 &c for the calls; and num-calls, num-calls + 1, ... num-calls + 52 for the plays.  That should make it easier for clients to "sync" up; or at least, when I see the event ID in a log message, it should be easier to tell what it's for.

  Per-player events, if we need them at all, would pertain to "here's your hand", although the transcript provides that, so ...

  -- I've got something like that, that I call a "serial_number".  It's basically the number of calls, plus the number of plays, that were present in the transcript before this call or play (i.e., serial_numbers start with 0).

* The bot still occasionally crashes because it receives an event like this

    MainThread INFO  bot.py 270 <-- {'new-hand': {'pk': 2, 'table': 1, 'board': 2}, 'tempo_seconds': 1.0, 'time': 1732107423.441545}

  But the "new-hand" event is supposed to (and, almost all the time, does) look like this

    MainThread INFO  bot.py 270 <-- {'new-hand': {'pk': 3, 'table': {'seat_set': [5, 6, 7, 8], 'id': 2, 'current_hand_pk': 3, 'tempo_seconds': 1.0}, 'board': 3}, 'tempo_seconds': 1.0, 'time': 1732107396.953585}

  Also, I see a whole bunch of "new-hand" messages with the same hand primary key.  WTF?

    2024-11-20T12:52:27+0000 MainThread INFO  bot.py 270 <-- {'new-hand': {'pk': 2, 'table': {'seat_set': [1, 2, 3, 4], 'id': 1, 'current_hand_pk': 2, 'tempo_seconds': 1.0}, 'board': 1}, 'tempo_seconds': 1.0, 'time': 1732107147.832227}
    2024-11-20T12:52:29+0000 MainThread INFO  bot.py 270 <-- {'new-hand': {'pk': 2, 'table': {'seat_set': [5, 6, 7, 8], 'id': 2, 'current_hand_pk': 2, 'tempo_seconds': 1.0}, 'board': 1}, 'tempo_seconds': 1.0, 'time': 1732107149.4633641}
    2024-11-20T12:52:34+0000 MainThread INFO  bot.py 270 <-- {'new-hand': {'pk': 2, 'table': {'seat_set': [5, 6, 7, 8], 'id': 2, 'current_hand_pk': 2, 'tempo_seconds': 1.0}, 'board': 2}, 'tempo_seconds': 1.0, 'time': 1732107154.3725948}
    2024-11-20T12:52:34+0000 MainThread INFO  bot.py 270 <-- {'new-hand': {'pk': 2, 'table': {'seat_set': [1, 2, 3, 4], 'id': 1, 'current_hand_pk': 2, 'tempo_seconds': 1.0}, 'board': 2}, 'tempo_seconds': 1.0, 'time': 1732107154.4819589}
    2024-11-20T12:52:34+0000 MainThread INFO  bot.py 270 <-- {'new-hand': {'pk': 2, 'table': {'seat_set': [5, 6, 7, 8], 'id': 2, 'current_hand_pk': 2, 'tempo_seconds': 1.0}, 'board': 2}, 'tempo_seconds': 1.0, 'time': 1732107154.6503448}
    2024-11-20T12:52:35+0000 MainThread INFO  bot.py 270 <-- {'new-hand': {'pk': 2, 'table': {'seat_set': [1, 2, 3, 4], 'id': 1, 'current_hand_pk': 2, 'tempo_seconds': 1.0}, 'board': 2}, 'tempo_seconds': 1.0, 'time': 1732107154.997817}
    2024-11-20T12:52:35+0000 MainThread INFO  bot.py 270 <-- {'new-hand': {'pk': 3, 'table': {'seat_set': [5, 6, 7, 8], 'id': 2, 'current_hand_pk': 3, 'tempo_seconds': 1.0}, 'board': 3}, 'tempo_seconds': 1.0, 'time': 1732107155.066463}
    2024-11-20T12:56:36+0000 MainThread INFO  bot.py 270 <-- {'new-hand': {'pk': 2, 'table': {'seat_set': [1, 2, 3, 4], 'id': 1, 'current_hand_pk': 2, 'tempo_seconds': 1.0}, 'board': 2}, 'tempo_seconds': 1.0, 'time': 1732107396.893606}

  At least on this branch, this is obsolete; that bot no longer exists.

* When clicking "New board plz", if the current hand is not the most recent, do nothing.

  I decided instead that it should take you to the current hand.  The idea is: if I'm just sitting back letting the bot play for me, I still need to click that button to resume viewing the action; but at least I'm not *creating* a new board that will then be abandoned.  (I'm actually not certain that was happening, but this way seems more solid).

[1] : https://github.com/fanout/django-eventstream?tab=readme-ov-file#django-eventstream
[2] : https://github.com/fanout/django-eventstream?tab=readme-ov-file#receiving-in-the-browser<|MERGE_RESOLUTION|>--- conflicted
+++ resolved
@@ -2,7 +2,6 @@
  
 STILL TODO:
-<<<<<<< HEAD
 * Some kind of smoke test for views.
 
   I'd like to automatically
@@ -21,8 +20,6 @@
 
   I've eliminated redundant queries from a number of views (by simply looking at the django debug toolbar's "SQL" panel).  But there are more to do -- in particular, "serialized-hand-detail", "call-post", and "play-post" are the ones that the bots use, and hence matter the most during a stress run.
 
-=======
->>>>>>> c29b33b1
 * I wonder if using redis as the store for django-eventstream would noticeably improve things -- currently we use our database, and sending an event does a *lot* of queries.
 
   The redis backing store doesn't yet work correctly, though; I submitted [a patch for it](https://github.com/fanout/django-eventstream/pull/159/files).  The patch was accepted, but doesn't seem to have yet made it into a release (as I write this, the current release is 5.3.2; presumably, my fix will be in 5.3.3).
