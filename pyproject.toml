--- conflicted
+++ resolved
@@ -45,11 +45,7 @@
 types-tqdm = "^4.66.0.20240417"
 python-lsp-server = "^1.12.0"
 logging-tree = "^1.10"
-<<<<<<< HEAD
-ruff = "^0.6.8"
-=======
 ruff = "^0.6.9"
->>>>>>> 15bb3f82
 
 [tool.pydocstyle]
 # Disable pydocstyle entirely.
