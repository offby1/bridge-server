set unstable := true

import 'postgres.just'

# https://just.systems/man/en/chapter_32.html?highlight=xdg#xdg-directories1230

export DJANGO_SECRET_FILE := config_directory() / "info.offby1.bridge/django_secret_key"
export DJANGO_SKELETON_KEY_FILE := config_directory() / "info.offby1.bridge/django_skeleton_key"
export DJANGO_SETTINGS_MODULE := env("DJANGO_SETTINGS_MODULE", "project.dev_settings")
export HOSTNAME := env("HOSTNAME", `hostname`)

[private]
default:
    just --list

[private]
[script('bash')]
<<<<<<< HEAD
create-skeleton-key:
    set -euxo pipefail
=======
ensure-django-secret:
    set -euo pipefail
    mkdir -vp "$(dirname {{ DJANGO_SECRET_FILE }})"
    touch "{{ DJANGO_SECRET_FILE }}"
    if [ ! -f "{{ DJANGO_SECRET_FILE }}" -o $(stat --format=%s "{{ DJANGO_SECRET_FILE }}") -lt 50 ]
    then
    python3  -c 'import secrets; print(secrets.token_urlsafe(100))' > "{{ DJANGO_SECRET_FILE }}"
    else
    echo "Looks like you've already got a reasonable django secret already: "; ls -l "{{ DJANGO_SECRET_FILE }}"
    fi

[private]
[script('bash')]
ensure-skeleton-key: poetry-install
    set -euo pipefail
    mkdir -vp "$(dirname {{ DJANGO_SKELETON_KEY_FILE }})"
>>>>>>> 6b811530
    touch "{{ DJANGO_SKELETON_KEY_FILE }}"
    if [ ! -f "{{ DJANGO_SKELETON_KEY_FILE }}" -o $(stat --format=%s "{{ DJANGO_SKELETON_KEY_FILE }}") -lt 50 ]
    then
    cd project && poetry run python manage.py generate_secret_key > "{{ DJANGO_SKELETON_KEY_FILE }}"
<<<<<<< HEAD
    fi

=======
    else
    echo "Looks like you've already got a reasonable skeleton key already: "; ls -l "{{ DJANGO_SKELETON_KEY_FILE }}"
    fi

# Detect "hoseage" caused by me running "orb shell" and building for Ubuntu in this very directory.
[private]
[script('bash')]
die-if-virtualenv-remarkably-hosed:
    set -euo pipefail

    # I suspect the below craziness only pertains to MacOS.
    if [ "{{ os() }}" != "macos" ]
    then
    exit 0
    fi

    # If it don't exist, it can't be hosed :-)
    if [ ! -d .venv ]
    then
    exit 0
    fi

    p=.venv/bin/python
    if [ ! -h ${p} ]
    then
    echo "How come you don't have a symlink named ${p}"
    exit 1
    fi

    case $(/bin/realpath -q ${p}) in
       ""|/usr/bin/python*)
        echo oh noes! your virtualenv python is bogus
        ls -l ${p}
        echo I bet you were running an orb machine
        echo 'May I recommend "just clean"?'
        exit 1
    esac

>>>>>>> 6b811530
[private]
[script('bash')]
die-if-poetry-active:
    if [[ -n "${POETRY_ACTIVE:-}" || -n "${VIRTUAL_ENV:-}" ]]
    then
      if [[ -n "${VSCODE_ENV_REPLACE:-}" ]]
         then echo "I guess this is VSC; let's soldier on and see what happens"
      else
        echo Hey man some environment variables suggest that a virtualenv is active
        env | sort | grep --extended "POETRY_ACTIVE|VIRTUAL_ENV"

        false
      fi
    fi

[group('virtualenv')]
lock: die-if-poetry-active die-if-virtualenv-remarkably-hosed
    poetry lock --no-update

[group('virtualenv')]
poetry-install: poetry-install-no-dev
    poetry install

[group('virtualenv')]
poetry-install-no-dev: die-if-poetry-active lock
    poetry install --without=dev

mypy: poetry-install
    poetry run mypy . --exclude=/migrations/

alias version := version-file

[private]
version-file:
    git log -1 --format='%h %cs' > project/VERSION

[private]
pre-commit:
    -pre-commit install  --hook-type pre-commit --hook-type pre-push

[group('django')]
[private]
all-but-django-prep: version-file pre-commit poetry-install pg-start

[group('django')]
[private]
manage *options: all-but-django-prep ensure-django-secret
    cd project && poetry run python manage.py {{ options }}

[group('django')]
collectstatic: (manage "collectstatic --no-input")

[group('django')]
shell *options: migrate (manage "shell_plus --print-sql " + options)

[group('django')]
makemigrations *options: (manage "makemigrations " + options)

[group('django')]
migrate: makemigrations (manage "migrate")

[group('bs')]
[script('bash')]
<<<<<<< HEAD
runme *options: t django-superuser migrate create-skeleton-key
=======
runme *options: t django-superuser migrate ensure-skeleton-key
>>>>>>> 6b811530
    set -euxo pipefail
    cd project
    trap "poetry run coverage html --rcfile={{ justfile_dir() }}/pyproject.toml --show-contexts && echo 'open {{ justfile_dir() }}/project/htmlcov/index.html'" EXIT
    poetry run coverage  run --rcfile={{ justfile_dir() }}/pyproject.toml --branch manage.py runserver 9000 {{ options }}

alias runserver := runme

# For production -- doesn't restart when a file changes.
[group('bs')]
[script('bash')]
<<<<<<< HEAD
daphne: test django-superuser migrate collectstatic create-skeleton-key
=======
daphne: test django-superuser migrate collectstatic ensure-skeleton-key
>>>>>>> 6b811530
    set -euo pipefail
    cd project
    tput rmam                   # disables line wrapping
    trap "tput smam" EXIT       # re-enables line wrapping when this little bash script exits
    export -n DJANGO_SETTINGS_MODULE # let project/asgi.py determine if we're development, staging, production, or whatever
    set -x
    poetry run daphne                                                               \
      --verbosity                                                                   \
      1                                                                             \
      --bind                                                                        \
      0.0.0.0                                                                       \
      --port 9000 \
      --log-fmt="%(asctime)sZ  %(levelname)s %(filename)s %(funcName)s %(message)s" \
      project.asgi:application

# Create a bunch of users and tables
[group('bs')]
pop: django-superuser migrate (manage "generate_fake_data --players=40")

[group('django')]
[private]
django-superuser: all-but-django-prep migrate (manage "create_insecure_superuser")

# Run tests with --exitfirst and --failed-first
[group('bs')]
t *options: makemigrations mypy (test "--exitfirst --failed-first " + options)

# Draw a nice entity-relationship diagram
[group('django')]
graph: migrate
    cd project && poetry run python manage.py graph_models app | dot -Tsvg > $TMPDIR/graph.svg
    open $TMPDIR/graph.svg

# Run all the tests
[group('bs')]
[script('bash')]
test *options: makemigrations mypy
    set -euxo pipefail
    cd project
    pytest_exe=$(poetry env info --path)/bin/pytest
    echo "pass --profile-svg" to profile code during tests!
    poetry run coverage run --rcfile={{ justfile_dir() }}/pyproject.toml --branch ${pytest_exe} --create-db {{ options }}

# Display coverage from a test run
[group('bs')]
[script('bash')]
cover: test
    set -euxo pipefail
    cd project
    poetry run coverage html --rcfile={{ justfile_dir() }}/pyproject.toml --show-contexts
    open htmlcov/index.html

# Nix the virtualenv and anything not checked in to git, but leave the database.
[script('bash')]
clean: die-if-poetry-active
    poetry env info --path | tee >((echo -n "poetry env: " ; cat) > /dev/tty) | xargs --no-run-if-empty rm -rf
    git clean -dx --interactive

# typical usage: just nuke ; docker volume prune --all --force ; just dcu
[group('docker')]
[script('bash')]
<<<<<<< HEAD
dcu *options: version-file orb poetry-install create-skeleton-key
=======
dcu *options: version-file orb poetry-install-no-dev ensure-skeleton-key
>>>>>>> 6b811530
    set -euo pipefail

    export DJANGO_SECRET_KEY=$(cat "${DJANGO_SECRET_FILE}")
    export DJANGO_SKELETON_KEY=$(cat "${DJANGO_SKELETON_KEY_FILE}")
    tput rmam                   # disables line wrapping
    trap "tput smam" EXIT       # re-enables line wrapping when this little bash script exits
    set -x
    export GIT_VERSION="$(cat project/VERSION)"
    docker compose up --build {{ options }}

# Kill it all.  Kill it all, with fire.
nuke: clean docker-nuke<|MERGE_RESOLUTION|>--- conflicted
+++ resolved
@@ -15,10 +15,6 @@
 
 [private]
 [script('bash')]
-<<<<<<< HEAD
-create-skeleton-key:
-    set -euxo pipefail
-=======
 ensure-django-secret:
     set -euo pipefail
     mkdir -vp "$(dirname {{ DJANGO_SECRET_FILE }})"
@@ -35,15 +31,10 @@
 ensure-skeleton-key: poetry-install
     set -euo pipefail
     mkdir -vp "$(dirname {{ DJANGO_SKELETON_KEY_FILE }})"
->>>>>>> 6b811530
     touch "{{ DJANGO_SKELETON_KEY_FILE }}"
     if [ ! -f "{{ DJANGO_SKELETON_KEY_FILE }}" -o $(stat --format=%s "{{ DJANGO_SKELETON_KEY_FILE }}") -lt 50 ]
     then
     cd project && poetry run python manage.py generate_secret_key > "{{ DJANGO_SKELETON_KEY_FILE }}"
-<<<<<<< HEAD
-    fi
-
-=======
     else
     echo "Looks like you've already got a reasonable skeleton key already: "; ls -l "{{ DJANGO_SKELETON_KEY_FILE }}"
     fi
@@ -82,7 +73,6 @@
         exit 1
     esac
 
->>>>>>> 6b811530
 [private]
 [script('bash')]
 die-if-poetry-active:
@@ -146,11 +136,7 @@
 
 [group('bs')]
 [script('bash')]
-<<<<<<< HEAD
-runme *options: t django-superuser migrate create-skeleton-key
-=======
 runme *options: t django-superuser migrate ensure-skeleton-key
->>>>>>> 6b811530
     set -euxo pipefail
     cd project
     trap "poetry run coverage html --rcfile={{ justfile_dir() }}/pyproject.toml --show-contexts && echo 'open {{ justfile_dir() }}/project/htmlcov/index.html'" EXIT
@@ -161,11 +147,7 @@
 # For production -- doesn't restart when a file changes.
 [group('bs')]
 [script('bash')]
-<<<<<<< HEAD
-daphne: test django-superuser migrate collectstatic create-skeleton-key
-=======
 daphne: test django-superuser migrate collectstatic ensure-skeleton-key
->>>>>>> 6b811530
     set -euo pipefail
     cd project
     tput rmam                   # disables line wrapping
@@ -227,11 +209,7 @@
 # typical usage: just nuke ; docker volume prune --all --force ; just dcu
 [group('docker')]
 [script('bash')]
-<<<<<<< HEAD
-dcu *options: version-file orb poetry-install create-skeleton-key
-=======
 dcu *options: version-file orb poetry-install-no-dev ensure-skeleton-key
->>>>>>> 6b811530
     set -euo pipefail
 
     export DJANGO_SECRET_KEY=$(cat "${DJANGO_SECRET_FILE}")
