--- conflicted
+++ resolved
@@ -1521,10 +1521,6 @@
         1
       ],
       "created": "2000-01-01T00:00:00Z",
-<<<<<<< HEAD
-=======
-      "current_seat": 1,
->>>>>>> dd628c1e
       "modified": "2000-01-01T00:00:00Z",
       "partner": 3,
       "synthetic": false,
@@ -1540,10 +1536,6 @@
         1
       ],
       "created": "2000-01-01T00:00:00Z",
-<<<<<<< HEAD
-=======
-      "current_seat": 2,
->>>>>>> dd628c1e
       "modified": "2000-01-01T00:00:00Z",
       "partner": 4,
       "synthetic": false,
@@ -1559,10 +1551,6 @@
         1
       ],
       "created": "2000-01-01T00:00:00Z",
-<<<<<<< HEAD
-=======
-      "current_seat": 3,
->>>>>>> dd628c1e
       "modified": "2000-01-01T00:00:00Z",
       "partner": 1,
       "synthetic": false,
@@ -1578,10 +1566,6 @@
         1
       ],
       "created": "2000-01-01T00:00:00Z",
-<<<<<<< HEAD
-=======
-      "current_seat": 4,
->>>>>>> dd628c1e
       "modified": "2000-01-01T00:00:00Z",
       "partner": 2,
       "synthetic": false,
@@ -2150,17 +2134,5 @@
     },
     "model": "app.play",
     "pk": 51
-<<<<<<< HEAD
-=======
-  },
-  {
-    "fields": {
-      "display_number": 1,
-      "tempo_seconds": 1.0,
-      "tournament": 1
-    },
-    "model": "app.table",
-    "pk": 1
->>>>>>> dd628c1e
   }
 ]