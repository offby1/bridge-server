[
  {
    "fields": {
      "date_joined": "2024-10-02T21:55:20.402Z",
      "email": "",
      "first_name": "",
      "groups": [],
      "is_active": true,
      "is_staff": false,
      "is_superuser": false,
      "last_login": null,
      "last_name": "",
      "password": "pbkdf2_sha256$870000$Pmx2bZoEEh9DwcVBFLeWiT$cliPPZci7+g7GgQvOB0u2o+0S1/qkiPuj9j57UQaYoA=",
      "user_permissions": [],
      "username": "Jeremy Northam"
    },
    "model": "auth.user",
    "pk": 1
  },
  {
    "fields": {
      "date_joined": "2024-10-02T21:55:20.373Z",
      "email": "",
      "first_name": "",
      "groups": [],
      "is_active": true,
      "is_staff": false,
      "is_superuser": false,
      "last_login": "2024-11-06T15:27:39.341Z",
      "last_name": "",
      "password": "pbkdf2_sha256$870000$Pmx2bZoEEh9DwcVBFLeWiT$cliPPZci7+g7GgQvOB0u2o+0S1/qkiPuj9j57UQaYoA=",
      "user_permissions": [],
      "username": "Clint Eastwood"
    },
    "model": "auth.user",
    "pk": 2
  },
  {
    "fields": {
      "date_joined": "2024-10-02T21:55:20.389Z",
      "email": "",
      "first_name": "",
      "groups": [],
      "is_active": true,
      "is_staff": false,
      "is_superuser": false,
      "last_login": null,
      "last_name": "",
      "password": "pbkdf2_sha256$870000$Pmx2bZoEEh9DwcVBFLeWiT$cliPPZci7+g7GgQvOB0u2o+0S1/qkiPuj9j57UQaYoA=",
      "user_permissions": [],
      "username": "J.D. Souther"
    },
    "model": "auth.user",
    "pk": 3
  },
  {
    "fields": {
      "date_joined": "2024-10-02T21:55:20.396Z",
      "email": "",
      "first_name": "",
      "groups": [],
      "is_active": true,
      "is_staff": false,
      "is_superuser": false,
      "last_login": null,
      "last_name": "",
      "password": "pbkdf2_sha256$870000$Pmx2bZoEEh9DwcVBFLeWiT$cliPPZci7+g7GgQvOB0u2o+0S1/qkiPuj9j57UQaYoA=",
      "user_permissions": [],
      "username": "Adam West"
    },
    "model": "auth.user",
    "pk": 4
  },
  {
    "fields": {
      "player": 1,
      "tournament": 1
    },
    "model": "app.tournamentsignup",
    "pk": 1
  },
  {
    "fields": {
      "player": 2,
      "tournament": 1
    },
    "model": "app.tournamentsignup",
    "pk": 2
  },
  {
    "fields": {
      "player": 3,
      "tournament": 1
    },
    "model": "app.tournamentsignup",
    "pk": 3
  },
  {
    "fields": {
      "player": 4,
      "tournament": 1
    },
    "model": "app.tournamentsignup",
    "pk": 4
  },
  {
    "fields": {
      "display_number": 1,
      "is_complete": false,
      "play_completion_deadline": "2999-12-31T23:59:59Z",
      "signup_deadline": "1970-01-01T00:00:00Z"
    },
    "model": "app.tournament",
    "pk": 1
  },
  {
    "fields": {
      "dealer": "N",
      "display_number": 1,
      "east_cards": "♦2♦3♦4♦5♦6♦7♦8♦9♦T♦J♦Q♦K♦A",
      "ew_vulnerable": false,
      "group": "A",
      "north_cards": "♣2♣3♣4♣5♣6♣7♣8♣9♣T♣J♣Q♣K♣A",
      "ns_vulnerable": false,
      "south_cards": "♥2♥3♥4♥5♥6♥7♥8♥9♥T♥J♥Q♥K♥A",
      "tournament": 1,
      "west_cards": "♠2♠3♠4♠5♠6♠7♠8♠9♠T♠J♠Q♠K♠A"
    },
    "model": "app.board",
    "pk": 1
  },
  {
    "fields": {
      "dealer": "S",
      "display_number": 2,
      "east_cards": "♦2♦3♦4♦5♦6♦7♦8♦9♦T♦J♦Q♦K♦A",
      "ew_vulnerable": false,
      "group": "A",
      "north_cards": "♣2♣3♣4♣5♣6♣7♣8♣9♣T♣J♣Q♣K♣A",
      "ns_vulnerable": true,
      "south_cards": "♥2♥3♥4♥5♥6♥7♥8♥9♥T♥J♥Q♥K♥A",
      "tournament": 1,
      "west_cards": "♠2♠3♠4♠5♠6♠7♠8♠9♠T♠J♠Q♠K♠A"
    },
    "model": "app.board",
    "pk": 2
  },
  {
    "fields": {},
    "model": "app.lobby",
    "pk": 1
  },
  {
    "fields": {
      "allow_bot_to_play_for_me": false,
      "created": "2000-01-01T00:00:00Z",
<<<<<<< HEAD
=======
      "current_seat": 1,
>>>>>>> dd628c1e
      "modified": "2000-01-01T00:00:00Z",
      "partner": 3,
      "synthetic": false,
      "user": 1
    },
    "model": "app.player",
    "pk": 1
  },
  {
    "fields": {
      "allow_bot_to_play_for_me": false,
      "created": "2000-01-01T00:00:00Z",
<<<<<<< HEAD
=======
      "current_seat": 2,
>>>>>>> dd628c1e
      "modified": "2000-01-01T00:00:00Z",
      "partner": 4,
      "synthetic": false,
      "user": 2
    },
    "model": "app.player",
    "pk": 2
  },
  {
    "fields": {
      "allow_bot_to_play_for_me": false,
      "created": "2000-01-01T00:00:00Z",
<<<<<<< HEAD
=======
      "current_seat": 3,
>>>>>>> dd628c1e
      "modified": "2000-01-01T00:00:00Z",
      "partner": 1,
      "synthetic": false,
      "user": 3
    },
    "model": "app.player",
    "pk": 3
  },
  {
    "fields": {
      "allow_bot_to_play_for_me": false,
      "created": "2000-01-01T00:00:00Z",
<<<<<<< HEAD
=======
      "current_seat": 4,
>>>>>>> dd628c1e
      "modified": "2000-01-01T00:00:00Z",
      "partner": 2,
      "synthetic": false,
      "user": 4
    },
    "model": "app.player",
    "pk": 4
  },
  {
    "fields": {
      "East": 2,
      "North": 1,
      "South": 3,
      "West": 4,
      "abandoned_because": null,
      "board": 1,
      "created": "2000-01-01T00:00:00Z",
      "modified": "2000-01-01T00:00:00Z",
      "open_access": false,
      "table_display_number": null
    },
    "model": "app.hand",
    "pk": 1
  },
  {
    "fields": {
      "created": "2000-01-01T00:00:00Z",
      "hand": 1,
      "modified": "2000-01-01T00:00:00Z",
      "serialized": "1♣"
    },
    "model": "app.call",
    "pk": 1
  },
  {
    "fields": {
      "created": "2000-01-01T00:00:00Z",
      "hand": 1,
      "modified": "2000-01-01T00:00:00Z",
      "serialized": "Pass"
    },
    "model": "app.call",
    "pk": 2
  },
  {
    "fields": {
      "created": "2000-01-01T00:00:00Z",
      "hand": 1,
      "modified": "2000-01-01T00:00:00Z",
      "serialized": "Pass"
    },
    "model": "app.call",
    "pk": 3
  },
  {
    "fields": {
      "created": "2000-01-01T00:00:00Z",
      "hand": 1,
      "modified": "2000-01-01T00:00:00Z",
      "serialized": "Pass"
    },
    "model": "app.call",
    "pk": 4
  },
  {
    "fields": {
      "created": "2000-01-01T00:00:00Z",
      "hand": 1,
      "modified": "2000-01-01T00:00:00Z",
      "serialized": "♦2"
    },
    "model": "app.play",
    "pk": 1
  },
  {
    "fields": {
      "created": "2000-01-01T00:00:00Z",
      "hand": 1,
      "modified": "2000-01-01T00:00:00Z",
      "serialized": "♥2"
    },
    "model": "app.play",
    "pk": 2
  },
  {
    "fields": {
      "created": "2000-01-01T00:00:00Z",
      "hand": 1,
      "modified": "2000-01-01T00:00:00Z",
      "serialized": "♠2"
    },
    "model": "app.play",
    "pk": 3
  },
  {
    "fields": {
      "created": "2000-01-01T00:00:00Z",
      "hand": 1,
      "modified": "2000-01-01T00:00:00Z",
      "serialized": "♣2"
    },
    "model": "app.play",
    "pk": 4
  },
  {
    "fields": {
      "created": "2000-01-01T00:00:00Z",
      "hand": 1,
      "modified": "2000-01-01T00:00:00Z",
      "serialized": "♣3"
    },
    "model": "app.play",
    "pk": 5
  },
  {
    "fields": {
      "created": "2000-01-01T00:00:00Z",
      "hand": 1,
      "modified": "2000-01-01T00:00:00Z",
      "serialized": "♦3"
    },
    "model": "app.play",
    "pk": 6
  },
  {
    "fields": {
      "created": "2000-01-01T00:00:00Z",
      "hand": 1,
      "modified": "2000-01-01T00:00:00Z",
      "serialized": "♥3"
    },
    "model": "app.play",
    "pk": 7
  },
  {
    "fields": {
      "created": "2000-01-01T00:00:00Z",
      "hand": 1,
      "modified": "2000-01-01T00:00:00Z",
      "serialized": "♠3"
    },
    "model": "app.play",
    "pk": 8
  },
  {
    "fields": {
      "created": "2000-01-01T00:00:00Z",
      "hand": 1,
      "modified": "2000-01-01T00:00:00Z",
      "serialized": "♣4"
    },
    "model": "app.play",
    "pk": 9
  },
  {
    "fields": {
      "created": "2000-01-01T00:00:00Z",
      "hand": 1,
      "modified": "2000-01-01T00:00:00Z",
      "serialized": "♦4"
    },
    "model": "app.play",
    "pk": 10
  },
  {
    "fields": {
      "created": "2000-01-01T00:00:00Z",
      "hand": 1,
      "modified": "2000-01-01T00:00:00Z",
      "serialized": "♥4"
    },
    "model": "app.play",
    "pk": 11
  },
  {
    "fields": {
      "created": "2000-01-01T00:00:00Z",
      "hand": 1,
      "modified": "2000-01-01T00:00:00Z",
      "serialized": "♠4"
    },
    "model": "app.play",
    "pk": 12
  },
  {
    "fields": {
      "created": "2000-01-01T00:00:00Z",
      "hand": 1,
      "modified": "2000-01-01T00:00:00Z",
      "serialized": "♣5"
    },
    "model": "app.play",
    "pk": 13
  },
  {
    "fields": {
      "created": "2000-01-01T00:00:00Z",
      "hand": 1,
      "modified": "2000-01-01T00:00:00Z",
      "serialized": "♦5"
    },
    "model": "app.play",
    "pk": 14
  },
  {
    "fields": {
      "created": "2000-01-01T00:00:00Z",
      "hand": 1,
      "modified": "2000-01-01T00:00:00Z",
      "serialized": "♥5"
    },
    "model": "app.play",
    "pk": 15
  },
  {
    "fields": {
      "created": "2000-01-01T00:00:00Z",
      "hand": 1,
      "modified": "2000-01-01T00:00:00Z",
      "serialized": "♠5"
    },
    "model": "app.play",
    "pk": 16
  },
  {
    "fields": {
      "created": "2000-01-01T00:00:00Z",
      "hand": 1,
      "modified": "2000-01-01T00:00:00Z",
      "serialized": "♣6"
    },
    "model": "app.play",
    "pk": 17
  },
  {
    "fields": {
      "created": "2000-01-01T00:00:00Z",
      "hand": 1,
      "modified": "2000-01-01T00:00:00Z",
      "serialized": "♦6"
    },
    "model": "app.play",
    "pk": 18
  },
  {
    "fields": {
      "created": "2000-01-01T00:00:00Z",
      "hand": 1,
      "modified": "2000-01-01T00:00:00Z",
      "serialized": "♥6"
    },
    "model": "app.play",
    "pk": 19
  },
  {
    "fields": {
      "created": "2000-01-01T00:00:00Z",
      "hand": 1,
      "modified": "2000-01-01T00:00:00Z",
      "serialized": "♠6"
    },
    "model": "app.play",
    "pk": 20
  },
  {
    "fields": {
      "created": "2000-01-01T00:00:00Z",
      "hand": 1,
      "modified": "2000-01-01T00:00:00Z",
      "serialized": "♣7"
    },
    "model": "app.play",
    "pk": 21
  },
  {
    "fields": {
      "created": "2000-01-01T00:00:00Z",
      "hand": 1,
      "modified": "2000-01-01T00:00:00Z",
      "serialized": "♦7"
    },
    "model": "app.play",
    "pk": 22
  },
  {
    "fields": {
      "created": "2000-01-01T00:00:00Z",
      "hand": 1,
      "modified": "2000-01-01T00:00:00Z",
      "serialized": "♥7"
    },
    "model": "app.play",
    "pk": 23
  },
  {
    "fields": {
      "created": "2000-01-01T00:00:00Z",
      "hand": 1,
      "modified": "2000-01-01T00:00:00Z",
      "serialized": "♠7"
    },
    "model": "app.play",
    "pk": 24
  },
  {
    "fields": {
      "created": "2000-01-01T00:00:00Z",
      "hand": 1,
      "modified": "2000-01-01T00:00:00Z",
      "serialized": "♣8"
    },
    "model": "app.play",
    "pk": 25
  },
  {
    "fields": {
      "created": "2000-01-01T00:00:00Z",
      "hand": 1,
      "modified": "2000-01-01T00:00:00Z",
      "serialized": "♦8"
    },
    "model": "app.play",
    "pk": 26
  },
  {
    "fields": {
      "created": "2000-01-01T00:00:00Z",
      "hand": 1,
      "modified": "2000-01-01T00:00:00Z",
      "serialized": "♥8"
    },
    "model": "app.play",
    "pk": 27
  },
  {
    "fields": {
      "created": "2000-01-01T00:00:00Z",
      "hand": 1,
      "modified": "2000-01-01T00:00:00Z",
      "serialized": "♠8"
    },
    "model": "app.play",
    "pk": 28
  },
  {
    "fields": {
      "created": "2000-01-01T00:00:00Z",
      "hand": 1,
      "modified": "2000-01-01T00:00:00Z",
      "serialized": "♣9"
    },
    "model": "app.play",
    "pk": 29
  },
  {
    "fields": {
      "created": "2000-01-01T00:00:00Z",
      "hand": 1,
      "modified": "2000-01-01T00:00:00Z",
      "serialized": "♦9"
    },
    "model": "app.play",
    "pk": 30
  },
  {
    "fields": {
      "created": "2000-01-01T00:00:00Z",
      "hand": 1,
      "modified": "2000-01-01T00:00:00Z",
      "serialized": "♥9"
    },
    "model": "app.play",
    "pk": 31
  },
  {
    "fields": {
      "created": "2000-01-01T00:00:00Z",
      "hand": 1,
      "modified": "2000-01-01T00:00:00Z",
      "serialized": "♠9"
    },
    "model": "app.play",
    "pk": 32
  },
  {
    "fields": {
      "created": "2000-01-01T00:00:00Z",
      "hand": 1,
      "modified": "2000-01-01T00:00:00Z",
      "serialized": "♣T"
    },
    "model": "app.play",
    "pk": 33
  },
  {
    "fields": {
      "created": "2000-01-01T00:00:00Z",
      "hand": 1,
      "modified": "2000-01-01T00:00:00Z",
      "serialized": "♦T"
    },
    "model": "app.play",
    "pk": 34
  },
  {
    "fields": {
      "created": "2000-01-01T00:00:00Z",
      "hand": 1,
      "modified": "2000-01-01T00:00:00Z",
      "serialized": "♥T"
    },
    "model": "app.play",
    "pk": 35
  },
  {
    "fields": {
      "created": "2000-01-01T00:00:00Z",
      "hand": 1,
      "modified": "2000-01-01T00:00:00Z",
      "serialized": "♠T"
    },
    "model": "app.play",
    "pk": 36
  },
  {
    "fields": {
      "created": "2000-01-01T00:00:00Z",
      "hand": 1,
      "modified": "2000-01-01T00:00:00Z",
      "serialized": "♣J"
    },
    "model": "app.play",
    "pk": 37
  },
  {
    "fields": {
      "created": "2000-01-01T00:00:00Z",
      "hand": 1,
      "modified": "2000-01-01T00:00:00Z",
      "serialized": "♦J"
    },
    "model": "app.play",
    "pk": 38
  },
  {
    "fields": {
      "created": "2000-01-01T00:00:00Z",
      "hand": 1,
      "modified": "2000-01-01T00:00:00Z",
      "serialized": "♥J"
    },
    "model": "app.play",
    "pk": 39
  },
  {
    "fields": {
      "created": "2000-01-01T00:00:00Z",
      "hand": 1,
      "modified": "2000-01-01T00:00:00Z",
      "serialized": "♠J"
    },
    "model": "app.play",
    "pk": 40
  },
  {
    "fields": {
      "created": "2000-01-01T00:00:00Z",
      "hand": 1,
      "modified": "2000-01-01T00:00:00Z",
      "serialized": "♣Q"
    },
    "model": "app.play",
    "pk": 41
  },
  {
    "fields": {
      "created": "2000-01-01T00:00:00Z",
      "hand": 1,
      "modified": "2000-01-01T00:00:00Z",
      "serialized": "♦Q"
    },
    "model": "app.play",
    "pk": 42
  },
  {
    "fields": {
      "created": "2000-01-01T00:00:00Z",
      "hand": 1,
      "modified": "2000-01-01T00:00:00Z",
      "serialized": "♥Q"
    },
    "model": "app.play",
    "pk": 43
  },
  {
    "fields": {
      "created": "2000-01-01T00:00:00Z",
      "hand": 1,
      "modified": "2000-01-01T00:00:00Z",
      "serialized": "♠Q"
    },
    "model": "app.play",
    "pk": 44
  },
  {
    "fields": {
      "created": "2000-01-01T00:00:00Z",
      "hand": 1,
      "modified": "2000-01-01T00:00:00Z",
      "serialized": "♣K"
    },
    "model": "app.play",
    "pk": 45
  },
  {
    "fields": {
      "created": "2000-01-01T00:00:00Z",
      "hand": 1,
      "modified": "2000-01-01T00:00:00Z",
      "serialized": "♦K"
    },
    "model": "app.play",
    "pk": 46
  },
  {
    "fields": {
      "created": "2000-01-01T00:00:00Z",
      "hand": 1,
      "modified": "2000-01-01T00:00:00Z",
      "serialized": "♥K"
    },
    "model": "app.play",
    "pk": 47
  },
  {
    "fields": {
      "created": "2000-01-01T00:00:00Z",
      "hand": 1,
      "modified": "2000-01-01T00:00:00Z",
      "serialized": "♠K"
    },
    "model": "app.play",
    "pk": 48
  },
  {
    "fields": {
      "created": "2000-01-01T00:00:00Z",
      "hand": 1,
      "modified": "2000-01-01T00:00:00Z",
      "serialized": "♣A"
    },
    "model": "app.play",
    "pk": 49
  },
  {
    "fields": {
      "created": "2000-01-01T00:00:00Z",
      "hand": 1,
      "modified": "2000-01-01T00:00:00Z",
      "serialized": "♦A"
    },
    "model": "app.play",
    "pk": 50
  },
  {
    "fields": {
      "created": "2000-01-01T00:00:00Z",
      "hand": 1,
      "modified": "2000-01-01T00:00:00Z",
      "serialized": "♥A"
    },
    "model": "app.play",
    "pk": 51
<<<<<<< HEAD
=======
  },
  {
    "fields": {
      "display_number": 1,
      "tempo_seconds": 1.0,
      "tournament": 1
    },
    "model": "app.table",
    "pk": 1
>>>>>>> dd628c1e
  }
]<|MERGE_RESOLUTION|>--- conflicted
+++ resolved
@@ -154,10 +154,6 @@
     "fields": {
       "allow_bot_to_play_for_me": false,
       "created": "2000-01-01T00:00:00Z",
-<<<<<<< HEAD
-=======
-      "current_seat": 1,
->>>>>>> dd628c1e
       "modified": "2000-01-01T00:00:00Z",
       "partner": 3,
       "synthetic": false,
@@ -170,10 +166,6 @@
     "fields": {
       "allow_bot_to_play_for_me": false,
       "created": "2000-01-01T00:00:00Z",
-<<<<<<< HEAD
-=======
-      "current_seat": 2,
->>>>>>> dd628c1e
       "modified": "2000-01-01T00:00:00Z",
       "partner": 4,
       "synthetic": false,
@@ -186,10 +178,6 @@
     "fields": {
       "allow_bot_to_play_for_me": false,
       "created": "2000-01-01T00:00:00Z",
-<<<<<<< HEAD
-=======
-      "current_seat": 3,
->>>>>>> dd628c1e
       "modified": "2000-01-01T00:00:00Z",
       "partner": 1,
       "synthetic": false,
@@ -202,10 +190,6 @@
     "fields": {
       "allow_bot_to_play_for_me": false,
       "created": "2000-01-01T00:00:00Z",
-<<<<<<< HEAD
-=======
-      "current_seat": 4,
->>>>>>> dd628c1e
       "modified": "2000-01-01T00:00:00Z",
       "partner": 2,
       "synthetic": false,
@@ -779,17 +763,5 @@
     },
     "model": "app.play",
     "pk": 51
-<<<<<<< HEAD
-=======
-  },
-  {
-    "fields": {
-      "display_number": 1,
-      "tempo_seconds": 1.0,
-      "tournament": 1
-    },
-    "model": "app.table",
-    "pk": 1
->>>>>>> dd628c1e
   }
 ]