--- conflicted
+++ resolved
@@ -44,17 +44,8 @@
   {
     "fields": {
       "allow_bot_to_play_for_me": true,
-<<<<<<< HEAD
-      "created": "2025-03-26T15:35:19.216Z",
-      "modified": "2025-03-26T15:35:19.273Z",
-=======
-      "boards_played": [
-        1
-      ],
       "created": "2000-01-01T00:00:00Z",
-      "current_seat": 1,
       "modified": "2000-01-01T00:00:00Z",
->>>>>>> dd628c1e
       "partner": 3,
       "synthetic": true,
       "user": 1
@@ -64,19 +55,10 @@
   },
   {
     "fields": {
-<<<<<<< HEAD
-      "allow_bot_to_play_for_me": true,
-      "created": "2025-03-26T15:35:19.233Z",
-      "modified": "2025-03-26T15:35:19.306Z",
-=======
       "allow_bot_to_play_for_me": false,
-      "boards_played": [
-        1
-      ],
       "created": "2000-01-01T00:00:00Z",
-      "current_seat": 2,
+      "currently_seated": true,
       "modified": "2000-01-01T00:00:00Z",
->>>>>>> dd628c1e
       "partner": 4,
       "synthetic": false,
       "user": 2
@@ -86,19 +68,9 @@
   },
   {
     "fields": {
-<<<<<<< HEAD
-      "allow_bot_to_play_for_me": true,
-      "created": "2025-03-26T15:35:19.254Z",
-      "modified": "2025-03-26T15:35:19.275Z",
-=======
       "allow_bot_to_play_for_me": false,
-      "boards_played": [
-        1
-      ],
       "created": "2000-01-01T00:00:00Z",
-      "current_seat": 3,
       "modified": "2000-01-01T00:00:00Z",
->>>>>>> dd628c1e
       "partner": 1,
       "synthetic": false,
       "user": 3
@@ -108,19 +80,9 @@
   },
   {
     "fields": {
-<<<<<<< HEAD
-      "allow_bot_to_play_for_me": true,
-      "created": "2025-03-26T15:35:19.272Z",
-      "modified": "2025-03-26T15:35:19.306Z",
-=======
       "allow_bot_to_play_for_me": false,
-      "boards_played": [
-        1
-      ],
       "created": "2000-01-01T00:00:00Z",
-      "current_seat": 4,
       "modified": "2000-01-01T00:00:00Z",
->>>>>>> dd628c1e
       "partner": 2,
       "synthetic": false,
       "user": 4
@@ -146,7 +108,6 @@
   },
   {
     "fields": {
-<<<<<<< HEAD
       "date_joined": "2025-03-26T15:35:19.214Z",
       "email": "",
       "first_name": "",
@@ -159,11 +120,6 @@
       "password": "pbkdf2_sha256$870000$Pmx2bZoEEh9DwcVBFLeWiT$cliPPZci7+g7GgQvOB0u2o+0S1/qkiPuj9j57UQaYoA=",
       "user_permissions": [],
       "username": "Jeremy Northam"
-=======
-      "display_number": 1,
-      "tempo_seconds": 1.0,
-      "tournament": 1
->>>>>>> dd628c1e
     },
     "model": "auth.user",
     "pk": 1
