--- conflicted
+++ resolved
@@ -39,14 +39,8 @@
     return hand
 
 
-<<<<<<< HEAD
 def play_out_hand(h: app.models.Hand) -> None:
     logger.info(f"Playing out {h=} (tournament #{h.tournament.display_number})")
-=======
-def play_out_hand(t: app.models.Table) -> None:
-    h = t.current_hand
-    logger.info(f"Playing out {h}")
->>>>>>> dd628c1e
     while (p := h.player_who_may_call) is not None:
         call = h.get_xscript().auction.legal_calls()[0]
         logger.info(f"{p} calls {call}")
