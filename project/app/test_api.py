--- conflicted
+++ resolved
@@ -6,20 +6,12 @@
 
 import app.models.player
 import app.views.drf_views
-<<<<<<< HEAD
-from app.models import Board, Hand, Table
-=======
-from app.models import Board, Hand, Player
->>>>>>> 4744c7c0
+from app.models import Board, Hand, Player, Table
 
 from .testutils import set_auction_to
 
 
-<<<<<<< HEAD
 def test_card_visibility(usual_setup, rf) -> None:
-=======
-def test_card_visibility(usual_setup, rf):
->>>>>>> 4744c7c0
     # fetch the four-hands-view
     # fetch the equivalent data from the API
     # ensure that some cards (i.e., those from players other than the as_viewed_by) aren't visible in the former
@@ -57,7 +49,6 @@
     assert len(actual_south_cards) == 26
 
 
-<<<<<<< HEAD
 def test_call_post(usual_setup) -> None:
     t = Table.objects.first()
     assert t is not None
@@ -118,7 +109,8 @@
 
     assert first_play.seat.name == "East"
     assert first_play.card == diamond_two
-=======
+
+
 def test_player_query(usual_setup, rf):
     player_one = Player.objects.first()
     assert player_one is not None
@@ -137,5 +129,4 @@
     request.user = player_one.user
     response = v(request).render()
     assert response.data["count"] == 1
-    assert player_one.name in {result["name"] for result in response.data["results"]}
->>>>>>> 4744c7c0
+    assert player_one.name in {result["name"] for result in response.data["results"]}