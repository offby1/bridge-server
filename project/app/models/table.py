--- conflicted
+++ resolved
@@ -50,7 +50,7 @@
                 tournament.pk,
             )
             kwargs["tournament"] = tournament
-<<<<<<< HEAD
+
         tournament = kwargs["tournament"]
 
         # TODO -- maybe create or find a new tournament?
@@ -60,37 +60,6 @@
             raise TableException(msg)
 
         return super().create(*args, **kwargs)
-
-    def create_with_two_partnerships(
-        self, p1: Player, p2: Player, desired_board_pk: PK | None = None, **kwargs
-    ) -> Table:
-        try:
-            with transaction.atomic():
-                t: Table = self.create(**kwargs)
-                logger.debug("Created %s, tournament %s", t, t.tournament)
-                if p1.partner is None or p2.partner is None:
-                    raise TableException(
-                        f"Cannot create a table with players {p1} and {p2} because at least one of them lacks a partner "
-                    )
-                player_pks = set(p.pk for p in (p1, p2, p1.partner, p2.partner))
-                if len(player_pks) != 4:
-                    raise TableException(
-                        f"Cannot create a table with seats {player_pks} --we need exactly four"
-                    )
-                for seat, player in zip(SEAT_CHOICES, (p1, p2, p1.partner, p2.partner)):
-                    modelSeat.objects.create(
-                        direction=seat,
-                        player=player,
-                        table=t,
-                    )
-
-                t.next_board(desired_board_pk=desired_board_pk)
-        except Exception as e:
-            raise TableException(str(e)) from e
-=======
-        rv = super().create(*args, **kwargs)
-        logger.debug("Created table %s", rv.pk)
-        return rv
 
     def create_with_two_partnerships(self, p1: Player, p2: Player) -> Table:
         with transaction.atomic():
@@ -113,7 +82,6 @@
                 )
 
             t.next_board()
->>>>>>> 176ed987
 
         send_event(
             channel="all-tables",
