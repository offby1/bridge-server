from __future__ import annotations

import logging
import time
from typing import TYPE_CHECKING

import bridge.card
import bridge.seat
from django.contrib import admin
from django.db import models, transaction
from django.db.models.expressions import RawSQL
from django.urls import reverse
from django.utils.functional import cached_property
from django.utils.html import format_html
from django_eventstream import send_event  # type: ignore [import-untyped]

from app.models.board import Board, Tournament
from app.models.common import SEAT_CHOICES
from app.models.hand import Hand
from app.models.seat import Seat as modelSeat

if TYPE_CHECKING:
    import bridge.table
    from bridge.auction import Auction as libAuction
    from django.db.models.query import QuerySet

    from app.models.player import Player


logger = logging.getLogger(__name__)


class TableException(Exception):
    pass


class TableManager(models.Manager):
    def get_nonfull(self):
        return self.annotate(num_seats=models.Count("seat")).filter(num_seats__lt=4)

    def create_with_two_partnerships(
        self, p1: Player, p2: Player, shuffle_deck: bool = True, desired_board_pk: int | None = None
    ) -> Table:
        try:
            with transaction.atomic():
                t: Table = self.create()
                for seat, player in zip(SEAT_CHOICES, (p1, p2, p1.partner, p2.partner)):
                    modelSeat.objects.create(
                        direction=seat,
                        player=player,
                        table=t,
                    )

                t.next_board(shuffle_deck=shuffle_deck, desired_board_pk=desired_board_pk)
        except Exception as e:
            raise TableException(str(e)) from e

        send_event(
            channel="all-tables",
            event_type="message",
            data={
                "table": t.pk,
                "seats": [s.jsonable for s in t.seat_set.all()],
                "action": "just formed",
                "time": time.time(),
            },
        )

        return t


# What, no fields?  Well, Django supplies a primary key for us; and more importantly, it will put a "seat_set" attribute
# onto each instance.
class Table(models.Model):
    seat_set: models.Manager[modelSeat]
    hand_set: models.Manager[Hand]

    objects = TableManager()

    tempo_seconds = models.FloatField(
        default=1.0,
        db_comment="Time, in seconds, that the bot will wait before making a call or play",
    )  # type: ignore

    summary_for_this_viewer: tuple[str, str | int]

    def gimme_dat_fresh_tempo(self):
        if hasattr(self, "tempo_seconds"):
            del self.tempo_seconds
        return self.tempo_seconds

    @cached_property
    def seats(self):
        return self.seat_set.select_related("player__user").all()

    @property
    def current_auction(self) -> libAuction:
        return self.current_hand.auction

    @property
    def current_hand(self) -> Hand:
        rv = self.hand_set.order_by("-id").first()
        assert rv is not None
        return rv

    # Seems dumb, but I don't know how else to get this information into a DRF serializer
    def current_hand_pk(self) -> int:
        return self.current_hand.pk

    @property
    def hand_is_complete(self) -> bool:
        return self.current_hand.is_complete

    @property
    def dealer(self):
        return self.current_board.dealer

    @property
    def declarer(self) -> modelSeat | None:
        if self.current_hand.declarer is None:
            return None

        return modelSeat.objects.get(direction=self.current_hand.declarer.seat.value, table=self)

    @property
    def dummy(self) -> modelSeat | None:
        if self.current_hand.dummy is None:
            return None
        return modelSeat.objects.get(direction=self.current_hand.dummy.seat.value, table=self)

    @cached_property
    def dealt_cards_by_seat(self) -> dict[modelSeat, list[bridge.card.Card]]:
        rv: dict[modelSeat, list[bridge.card.Card]] = {}
        board = self.current_board
        if board is None:
            return rv
        for s in self.seats:
            if s.player is not None:
                rv[s] = board.cards_for_direction(s.direction)

        return rv

    def played_boards(self) -> QuerySet:
        return Board.objects.filter(
            pk__in=RawSQL(
                """
                SELECT
                        APP_BOARD.ID
                FROM
                        PUBLIC.APP_TABLE
                        JOIN PUBLIC.APP_HAND ON APP_HAND.TABLE_ID = APP_TABLE.ID
                        JOIN PUBLIC.APP_BOARD ON APP_BOARD.ID = APP_HAND.BOARD_ID
                WHERE
                        APP_TABLE.ID = %s
        """,
                (self.pk,),
            )
        )

    def find_unplayed_board(self) -> Board | None:
<<<<<<< HEAD
        qs = Board.objects.exclude(pk__in=self.played_boards())
        logger.debug(
            f"In case anyone cares, there are {Board.objects.count()} boards, and {qs.count()} of those are unplayed by {self}"
        )
        return qs.order_by("id").first()
=======
        unplayed_boards = Board.objects.all()
        for seat in self.seats:
            unplayed_boards = unplayed_boards.exclude(id__in=seat.player.boards_played)

        return unplayed_boards.first()
>>>>>>> 47373ac8

    def next_board(self, *, shuffle_deck=True, desired_board_pk: int | None = None) -> Board:
        if self.hand_set.exists() and not self.hand_is_complete:
            msg = f"Naw, {self} isn't complete; no next board for you"
            raise TableException(msg)

        with transaction.atomic():
            if desired_board_pk is not None:
                b = Board.objects.get(pk=desired_board_pk)
            else:
                b = self.find_unplayed_board()

            if b is None:
                Tournament.objects.create()
                b = self.find_unplayed_board()
                assert b is not None

            Hand.objects.create(board=b, table=self)

        return b

    @property
    def current_board(self):
        return self.current_hand.board

    @property
    def next_seat_to_play(self) -> modelSeat | None:
        if self.current_auction.found_contract:
            xscript = self.current_hand.get_xscript()
            return modelSeat.objects.get(
                table=self, direction=xscript.current_named_seat().seat.value
            )

        return None

    def as_link(self):
        return format_html(
            "<a href='{}'>{}</a>",
            reverse("app:hand-detail", kwargs={"pk": self.current_hand.pk}),
            str(self),
        )

    def as_tuples(self):
        return [(SEAT_CHOICES[d], p) for d, p in self.current_hand.players_by_direction.items()]

    def is_empty(self):
        return all(p is None for p in self.players_by_direction.values())

    def is_full(self):
        return all(p is not None for p in self.players_by_direction.values())

    def __str__(self):
        return f"Table {self.id}"


@admin.register(Table)
class TableAdmin(admin.ModelAdmin):
    list_display = ["__str__", "tempo_seconds"]<|MERGE_RESOLUTION|>--- conflicted
+++ resolved
@@ -158,19 +158,11 @@
         )
 
     def find_unplayed_board(self) -> Board | None:
-<<<<<<< HEAD
-        qs = Board.objects.exclude(pk__in=self.played_boards())
-        logger.debug(
-            f"In case anyone cares, there are {Board.objects.count()} boards, and {qs.count()} of those are unplayed by {self}"
-        )
-        return qs.order_by("id").first()
-=======
         unplayed_boards = Board.objects.all()
         for seat in self.seats:
             unplayed_boards = unplayed_boards.exclude(id__in=seat.player.boards_played)
 
         return unplayed_boards.first()
->>>>>>> 47373ac8
 
     def next_board(self, *, shuffle_deck=True, desired_board_pk: int | None = None) -> Board:
         if self.hand_set.exists() and not self.hand_is_complete:
