--- conflicted
+++ resolved
@@ -145,13 +145,11 @@
 
         return rv
 
-<<<<<<< HEAD
     def unseat_partnership(self, reason: str | None = None) -> None:
         with transaction.atomic():
             for p in (self, getattr(self, "partner")):
                 if p is not None and p.currently_seated:
-                    p.currently_seated = False
-                    p.save()
+                    p.unseat_me()
                     logger.info("Unseated %s", p.name)
         if reason is not None and self.partner is not None:
             channel = Message.channel_name_from_player_pks(self.pk, self.partner.pk)
@@ -160,12 +158,11 @@
                 event_type="message",
                 data=reason,
             )
-=======
+
     def unseat_me(self) -> None:
         self.current_seat = None
         self.save()
         self._control_bot()
->>>>>>> 734a8eb3
 
     # Note that this player has been exposed to some information from the given board, which means we will not allow
     # them to play that board later.
@@ -362,23 +359,12 @@
             )
             evictees.delete()
 
-<<<<<<< HEAD
             self.unseat_partnership()
-=======
-            self.partner.partner = None
-            self.partner.unseat_me()
-            self.partner.save(update_fields=["partner", "current_seat"])
->>>>>>> 734a8eb3
 
             self.partner.partner = None
             self.partner.save()
             self.partner = None
-<<<<<<< HEAD
             self.save()
-=======
-            self.unseat_me()
-            self.save(update_fields=["partner", "current_seat"])
->>>>>>> 734a8eb3
 
         self._send_partnership_messages(action=SPLIT, old_partner_pk=old_partner_pk)
 
