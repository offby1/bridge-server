from __future__ import annotations

import collections
import dataclasses
import logging
import time
from typing import TYPE_CHECKING, Any

import more_itertools
from bridge.auction import Auction as libAuction
from bridge.auction import AuctionException
from bridge.card import Card as libCard
from bridge.card import Suit as libSuit
from bridge.contract import Bid as libBid
from bridge.contract import Call as libCall
from bridge.contract import Contract as libContract
from bridge.seat import Seat as libSeat
from bridge.table import Hand as libHand
from bridge.table import Player as libPlayer
from bridge.table import Table as libTable
from bridge.xscript import HandTranscript
from django.contrib import admin
from django.core.cache import cache
from django.db import Error, models
from django.utils.functional import cached_property
from django_eventstream import send_event  # type: ignore [import-untyped]

from .player import Player
from .seat import Seat
from .utils import assert_type

if TYPE_CHECKING:
    from collections.abc import Iterable, Iterator

    from django.db.models.manager import RelatedManager

    from . import Board, Player, Seat, Table  # noqa

logger = logging.getLogger(__name__)


class AuctionError(Exception):
    pass


class PlayError(Exception):
    pass


@dataclasses.dataclass
class TrickTuple:
    seat: libSeat
    card: libCard
    winner: bool


TrickTuples = list[TrickTuple]


@dataclasses.dataclass
class SuitHolding:
    """Given the state of the play, can one of these cards be played?  "Yes" if the xscript says we're the current
    player, and if all the cards_by_suit are "legal_cards" according to the xscript.

    Note that either all our cards are legal_cards, or none are.

    """

    legal_now: bool

    cards_of_one_suit: list[libCard]


@dataclasses.dataclass
class AllFourSuitHoldings:
    spades: SuitHolding
    hearts: SuitHolding
    diamonds: SuitHolding
    clubs: SuitHolding

    """The textual summary is redundant, in that it summarizes what's present in the four SuitHoldings.  It's for when
    the view is displaying an opponent's hand -- obviously the player doesn't get to see the cards; instead they see a
    message like "12 cards".

    """

    textual_summary: str

    @property
    def this_hands_turn_to_play(self) -> bool:
        for suit_name in ("spades", "hearts", "clubs", "diamonds"):
            holding = getattr(self, suit_name)

            if holding.legal_now:
                return True
        return False

    def from_suit(self, s: libSuit) -> SuitHolding:
        return getattr(self, s.name().lower())

    def items(self) -> Iterable[tuple[libSuit, SuitHolding]]:
        for suitname, suit_value in libSuit.__members__.items():
            holding = getattr(self, suitname.lower())
            yield (suit_value, holding)


@dataclasses.dataclass
class DisplaySkeleton:
    holdings_by_seat: dict[libSeat, AllFourSuitHoldings]

    def items(self) -> Iterable[tuple[libSeat, AllFourSuitHoldings]]:
        return self.holdings_by_seat.items()

    def __getitem__(self, seat: libSeat) -> AllFourSuitHoldings:
        assert_type(seat, libSeat)
        return self.holdings_by_seat[seat]


def send_timestamped_event(*, channel: str, data: dict[str, Any]) -> None:
    send_event(channel=channel, event_type="message", data=data | {"time": time.time()})


class Hand(models.Model):
    """All the calls and plays for a given hand."""

    if TYPE_CHECKING:
        call_set = RelatedManager["Call"]()
        play_set = RelatedManager["Play"]()

    # The "when", and, when combined with knowledge of who dealt, the "who"
    id = models.BigAutoField(
        primary_key=True,
    )  # it's the default, but it can't hurt to be explicit.

    # The "where"
    table = models.ForeignKey["Table"]("Table", on_delete=models.CASCADE)

    # The "what" is in our implicit "call_set" and "play_set" attributes, along with this board.

    board = models.ForeignKey["Board"]("Board", on_delete=models.CASCADE)

    open_access = models.BooleanField(
        default=False,
        db_comment='For debugging only! Settable via the admin site, and maaaaybe by a special "god-mode" switch in the UI',
    )  # type: ignore

    def players(self) -> models.QuerySet:
        return Player.objects.filter(pk__in=self.table.seats.values_list("player", flat=True))

    # TODO -- maybe https://www.better-simple.com/django/2025/01/01/complex-django-filters-with-subquery/ has some hints
    # for orm-ifying this
    def players_current_seats(self):
        return Seat.objects.raw(
            """
        SELECT
            MAX(APP_SEAT.ID) AS ID
        FROM
            APP_SEAT
            JOIN PUBLIC.APP_PLAYER ON APP_PLAYER.ID = APP_SEAT.PLAYER_ID
        WHERE
            APP_PLAYER.ID IN (
                SELECT
                    APP_PLAYER.ID AS PLAYER_ID
                FROM
                    PUBLIC.APP_HAND
                    JOIN PUBLIC.APP_TABLE ON APP_TABLE.ID = APP_HAND.TABLE_ID
                    JOIN PUBLIC.APP_SEAT ON APP_SEAT.TABLE_ID = APP_TABLE.ID
                    JOIN PUBLIC.APP_PLAYER ON APP_PLAYER.ID = APP_SEAT.PLAYER_ID
                WHERE
                    APP_HAND.ID = %s
            )
        GROUP BY
            APP_SEAT.PLAYER_ID
        """,
            [self.pk],
        )

    @admin.display(boolean=True)
    @cached_property
    def is_abandoned(self) -> bool:
        if self.is_complete:
            return False
        if not all(s.player.currently_seated for s in self.table.seats):
            return True

        # Clearer, but less efficient
        # return any(s != s.player.current_seat for s in self.table.seats)

        return (
            self.table.seats.filter(pk__in={s.pk for s in self.players_current_seats()}).count() < 4
        )

    # At some point we will probably not bother sending to the "hand" channel, but for now ...
    def send_event_to_players_and_hand(self, *, data: dict[str, Any]) -> None:
        hand_channel = str(self.pk)
        player_channels = [
            f"system:player:{player_pk}"
            for player_pk in self.table.seats.values_list("player_id", flat=True)
        ]
        all_channels = [hand_channel, "all-tables", *player_channels]

<<<<<<< HEAD
        data = data.copy()
        data.setdefault("tempo_seconds", self.table.gimme_dat_fresh_tempo())
        data["serial_number"] = self.calls.count() + self.plays.count()
        data["hand_pk"] = self.pk
=======
>>>>>>> b0f6404d
        for channel in all_channels:
            send_timestamped_event(channel=channel, data=data)

    def libraryThing(self, seat: Seat) -> libHand:
        from . import Seat

        assert_type(seat, Seat)
        cards = sorted(self.current_cards_by_seat()[seat.libraryThing])
        return libHand(cards=cards)

    # These attributes are set by view code.  The values come from method calls that take a Player as an argument; we do
    # this because it's not possible for the template to invoke a method that requires an argument.
    summary_for_this_viewer: str
    score_for_this_viewer: str | int

    @cached_property
    def libPlayers_by_seat(self) -> dict[libSeat, libPlayer]:
        rv: dict[libSeat, libPlayer] = {}
        seats = self.table.seats
        for direction_int in self.board.hand_strings_by_direction:
            lib_seat = libSeat(direction_int)
            seat = seats.filter(direction=direction_int).first()
            assert seat is not None
            name = seat.player_name
            rv[lib_seat] = libPlayer(seat=lib_seat, name=name)
        return rv

    @cached_property
    def lib_table_with_cards_as_dealt(self) -> libTable:
        players = list(self.libPlayers_by_seat.values())
        for p in players:
            assert_type(p, libPlayer)
        return libTable(players=players)

    def _cache_key(self) -> str:
        return self.pk

    @property
    def _cache_stats_keys(self) -> dict[str, str]:
        return {
            "hits": f"{self._cache_key()}_stats_hits",
            "misses": f"{self._cache_key()}_stats_misses",
        }

    def _cache_set(self, value: str) -> None:
        cache.set(self._cache_key(), value)

    def _cache_get(self) -> Any:
        return cache.get(self._cache_key())

    def _cache_log_stats(self) -> None:
        keys = self._cache_stats_keys
        logger.debug(f"{cache.get(keys['hits'])=} {cache.get(keys['misses'])=} ")

    def _cache_note_hit(self) -> None:
        key = self._cache_stats_keys["hits"]
        old = cache.get(key, default=0)
        cache.set(key, old + 1)

    def _cache_note_miss(self) -> None:
        key = self._cache_stats_keys["misses"]
        old = cache.get(key, default=0)
        cache.set(key, old + 1)
        self._cache_log_stats()

    def get_xscript(self) -> HandTranscript:
        def calls() -> Iterator[tuple[libPlayer, libCall]]:
            for seat, call in self.annotated_calls:
                player = self.libPlayers_by_seat[seat]
                yield (player, call.libraryThing)

        if (_xscript := self._cache_get()) is None:
            self._cache_note_miss()
            logger.debug(
                "Did not find xscript for hand %s; recreating it from %s calls and %s plays",
                self.pk,
                self.call_set.count(),
                self.play_set.count(),
            )
            lib_table = self.lib_table_with_cards_as_dealt
            auction = libAuction(table=lib_table, dealer=libSeat(self.board.dealer))
            dealt_cards_by_seat = {
                libSeat(direction): self.board.cards_for_direction(direction)
                for direction in (1, 2, 3, 4)
            }

            for player, call in calls():
                auction.append_located_call(player=player, call=call)

            _xscript = HandTranscript(
                table=lib_table,
                auction=auction,
                ns_vuln=self.board.ns_vulnerable,
                ew_vuln=self.board.ew_vulnerable,
                dealt_cards_by_seat=dealt_cards_by_seat,
            )

            for play in self.plays:
                _xscript.add_card(libCard.deserialize(play.serialized))

            self._cache_set(_xscript)
            logger.debug("Cached %s", _xscript)
        else:
            self._cache_note_hit()

        return _xscript

    def serializable_xscript(self) -> Any:
        return self.get_xscript().serializable()

    def disable_bots(self) -> None:
        from app.views.player import control_bot_for_player

        logger.info(
            "Disabling bots for %s", self.players().values_list("user__username", flat=True)
        )
        self.players().update(allow_bot_to_play_for_me=False)
        for p in self.players():
            control_bot_for_player(p)

    def add_call_from_player(self, *, player: libPlayer, call: libCall) -> None:
        assert_type(player, libPlayer)
        assert_type(call, libCall)

        if self.is_abandoned:
            msg = f"Hand {self} is abandoned"
            raise AuctionError(msg)

        auction = self.auction
        try:
            auction.raise_if_illegal_call(player=player, call=call)
        except AuctionException as e:
            raise AuctionError(str(e)) from e

        modelCall = self.call_set.create(serialized=call.serialize())

        self.send_event_to_players_and_hand(
            data={
                "new-call": {
                    "serialized": call.serialize(),
                    "seat_pk": modelCall.seat_pk,
                },
            },
        )

        if self.declarer:  # the auction just settled
            contract = self.auction.status
            assert isinstance(contract, libContract)
            assert contract.declarer is not None
            self.send_event_to_players_and_hand(
                data={
                    "table": self.table.pk,
                    "contract_text": str(contract),
                    "contract": {
                        "opening_leader": contract.declarer.seat.lho().value,
                    },
                },
            )
        elif self.get_xscript().auction.status is libAuction.PassedOut:
            self.disable_bots()
            self.send_event_to_players_and_hand(
                data={
                    "table": self.table.pk,
                    "passed_out": "Yup, sure was",
                },
            )

    def add_play_from_player(self, *, player: libPlayer, card: libCard) -> Play:
        assert_type(player, libPlayer)
        assert_type(card, libCard)

        if self.is_abandoned:
            msg = f"Hand {self} is abandoned"
            raise PlayError(msg)

        legit_player = self.player_who_may_play
        if legit_player is None:
            msg = "For some crazy reason, nobody is allowed to play a card! Maybe the auction is incomplete, or the hand is over"
            raise PlayError(msg)

        if player.name != legit_player.name:
            msg = f"It is not {player.name}'s turn to play, but rather {legit_player.name}'s turn"
            raise PlayError(msg)

        remaining_cards = self.players_remaining_cards(player=player).cards
        if remaining_cards is None:
            msg = f"Cannot play a card from {libPlayer.name} because I don't know what cards they hold"
            raise PlayError(msg)

        legal_cards = self.get_xscript().legal_cards(some_cards=remaining_cards)
        if card not in legal_cards:
            msg = f"{self}, {self.board}: {card} is not a legal play for {player}; only {legal_cards} are"
            raise PlayError(msg)

        try:
            rv = self.play_set.create(hand=self, serialized=card.serialize())
        except Error as e:
            raise PlayError(str(e)) from e

        self.send_event_to_players_and_hand(
            data={
                "new-play": {
                    "serialized": card.serialize(),
                    "seat_pk": rv.seat_pk,
                },
            },
        )

        final_score = self.get_xscript().final_score()

        if final_score:
            # Disable all bots at this table, since they no longer have anything to do.
            self.disable_bots()

            self.send_event_to_players_and_hand(
                data={
                    "table": self.table.pk,
                    "final_score": str(final_score),
                },
            )

        return rv

    @property
    def auction(self) -> libAuction:
        return self.get_xscript().auction

    @property
    def declarer(self) -> libPlayer | None:
        if not self.auction.found_contract:
            return None
        return self.auction.declarer

    @property
    def dummy(self) -> libPlayer | None:
        if not self.auction.found_contract:
            return None
        return self.auction.dummy

    @property
    def player_who_may_call(self) -> Player | None:
        from . import Player

        if self.is_abandoned:
            return None

        if self.auction.status is libAuction.Incomplete:
            libAllowed = self.auction.allowed_caller()
            assert libAllowed is not None
            return Player.objects.get_by_name(libAllowed.name)

        return None

    @property
    def player_who_may_play(self) -> Player | None:
        from . import Player

        if self.is_abandoned:
            return None

        if not self.auction.found_contract:
            return None

        seat_who_may_play = self.get_xscript().next_seat_to_play()
        if seat_who_may_play is None:
            return None
        pbs = self.libPlayers_by_seat
        return Player.objects.get_by_name(pbs[seat_who_may_play].name)

    def modPlayer_by_seat(self, seat: libSeat) -> Player:
        modelPlayer = self.players_by_direction[seat.value]
        return Player.objects.get_by_name(modelPlayer.name)

    @property
    def player_names(self) -> str:
        return ", ".join([p.name for p in self.players_by_direction.values()])

    @property
    def players_by_direction(self) -> dict[int, Player]:
        return {s.direction: s.player for s in self.table.seats}

    def current_cards_by_seat(self, *, as_dealt: bool = False) -> dict[libSeat, set[libCard]]:
        rv = {}
        for direction, cardstring in self.board.hand_strings_by_direction.items():
            seat = libSeat(direction)
            rv[seat] = {libCard.deserialize(c) for c in more_itertools.sliced(cardstring, 2)}

        if as_dealt:
            return rv

        if self.auction.found_contract:
            for tt in self.annotated_plays:
                rv[tt.seat].remove(tt.card)

        return rv

    def players_remaining_cards(self, *, player: libPlayer) -> libHand:
        ccbs = self.current_cards_by_seat()
        return libHand(cards=list(ccbs[player.seat]))

    def display_skeleton(self, *, as_dealt: bool = False) -> DisplaySkeleton:
        """A simplified representation of the hand, with all the attributes "filled in" -- about halfway between the model and the view."""
        xscript = self.get_xscript()
        whose_turn_is_it = None

        if xscript.auction.found_contract:
            whose_turn_is_it = xscript.next_seat_to_play()

        rv = {}
        # xscript.legal_cards tells us which cards are legal for the current player.
        for seat, cards in self.current_cards_by_seat(as_dealt=as_dealt).items():
            assert_type(seat, libSeat)

            cards_by_suit = collections.defaultdict(list)
            for c in cards:
                cards_by_suit[c.suit].append(c)

            kwargs = {}

            for suit in libSuit:
                legal_now = False
                if seat == whose_turn_is_it:
                    legal_now = any(
                        c in xscript.legal_cards(some_cards=list(cards))
                        for c in cards_by_suit[suit]
                    )

                kwargs[suit.name().lower()] = SuitHolding(
                    cards_of_one_suit=cards_by_suit[suit],
                    legal_now=legal_now,
                )

            rv[seat] = AllFourSuitHoldings(
                **kwargs,
                textual_summary=f"{len(cards)} cards",
            )
        return DisplaySkeleton(holdings_by_seat=rv)

    @cached_property
    def most_recent_call(self):
        return self.call_set.order_by("-id").first()

    @property
    def most_recent_bid(self):
        return (
            self.call_set.order_by("-id")
            .annotate(first=models.F("serialized")[0])
            .filter(first__in="1234567")
            .first()
        )

    def seat_from_libseat(self, seat: libSeat):
        assert_type(seat, libSeat)
        return self.table.seat_set.get(direction=seat.value)

    def serialized_calls(self):
        return [c.serialized for c in self.call_set.order_by("id")]

    @cached_property
    def is_complete(self):
        x = self.get_xscript()
        return x.num_plays == 52 or x.auction.status is libAuction.PassedOut

    def serialized_plays(self):
        return [p.serialized for p in self.play_set.order_by("id")]

    @property
    def calls(self):
        """All the calls in this hand, in chronological order.

        `call_set` probably does the same thing; I'm just not yet certain of the default ordering.
        """
        return self.call_set.order_by("id")

    @property
    def _seat_cycle_starting_with_dealer(self):
        seat_cycle = libSeat.cycle()
        while True:
            s = next(seat_cycle)

            # The first call is made by dealer.
            if s.lho().value == self.board.dealer:
                return seat_cycle

    @property
    def annotated_calls(self) -> Iterable[tuple[libSeat, Call]]:
        return list(
            zip(
                self._seat_cycle_starting_with_dealer,
                self.calls.all(),
            ),
        )

    @property
    def last_annotated_call(self) -> tuple[libSeat, Call]:
        seat = self.call_set.order_by("-id").first()
        assert seat is not None
        return (next(self._seat_cycle_starting_with_dealer), seat)

    @property
    def tricks(self) -> Iterator[TrickTuples]:
        return more_itertools.chunked(self.annotated_plays, 4)

    @property
    def current_trick(self) -> TrickTuples | None:
        tricks = list(self.tricks)
        if not tricks:
            return None

        return tricks[-1]

    @property
    def annotated_plays(self) -> TrickTuples:
        flattened: TrickTuples = []

        for t in self.get_xscript().tricks:
            # Who won this trick?
            for p in t.plays:
                flattened.append(TrickTuple(seat=p.seat, card=p.card, winner=p.wins_the_trick))

        return flattened

    def trick_counts_by_direction(self) -> dict[str, int]:
        return {
            "N/S" if north_or_east == 1 else "E/W": count
            for north_or_east, count in collections.Counter(
                p.seat.value % 2 for p in self.annotated_plays if p.winner
            ).items()
        }

    # This is meant for use by get_xscript; anyone else who wants to examine our plays should call that.
    @property
    def plays(self):
        return self.play_set.order_by("id")

    def toggle_open_access(self) -> None:
        if self.is_abandoned:
            return

        self.open_access = not self.open_access
        self.save()
        self.send_event_to_players_and_hand(data={"open-access-status": self.open_access})

    def summary_as_viewed_by(self, *, as_viewed_by: Player | None) -> tuple[str, str | int]:
        if as_viewed_by is None:
            return "Remind me -- who are you, again?", "-"

        if (
            self.board.what_can_they_see(player=as_viewed_by)
            != self.board.PlayerVisibility.everything
            and as_viewed_by.name not in self.player_names
        ):
            return (
                f"Sorry, {as_viewed_by}, but you have not completely played board {self.board.short_string()}, so later d00d",
                "-",
            )

        auction_status = self.get_xscript().auction.status

        if auction_status is self.auction.Incomplete:
            return "Auction incomplete", "-"

        if auction_status is self.auction.PassedOut:
            return "Passed Out", 0

        total_score: int | str

        my_seat = None
        my_hand_for_this_board = as_viewed_by.hand_at_which_board_was_played(self.board)
        if my_hand_for_this_board is not None:
            my_seat = my_hand_for_this_board.table.seats.filter(player=as_viewed_by).first()
        fs = self.get_xscript().final_score()

        if fs is None or my_seat is None:
            total_score = "-"
            trick_summary = "still being played"
        else:
            my_seat_direction = my_seat.direction
            if my_seat_direction in {1, 3}:  # north/south
                total_score = fs.north_south_points or -fs.east_west_points
            else:
                total_score = fs.east_west_points or -fs.north_south_points
            trick_summary = fs.trick_summary

        return (f"{auction_status}: {trick_summary}", total_score)

    def __str__(self) -> str:
        return f"Hand {self.pk}: {self.calls.count()} calls; {self.plays.count()} plays"


@admin.register(Hand)
class HandAdmin(admin.ModelAdmin):
    list_display = ["table", "board", "open_access", "is_abandoned"]
    list_filter = ["open_access"]


class CallManager(models.Manager):
<<<<<<< HEAD
    def create(self, *args, **kwargs) -> Call:
        if "hand_id" in kwargs:
            h = Hand.objects.get(pk=kwargs["hand_id"])
        elif "hand" in kwargs:
            h = kwargs["hand"]
        else:
            msg = f"wtf: {kwargs=}"
            raise Exception(msg)

        x = h.get_xscript()

        rv = super().create(*args, **kwargs)

        c = libBid.deserialize(kwargs["serialized"])

        x.add_call(c)
        rv.hand._cache_set(x)
=======
    def create(self, *args, **kwargs) -> Hand:
        rv = super().create(*args, **kwargs)

        # We're assuming that this call is valid, which is indeed the case if we're invoked by Hand.add_call_from_player
        serialized = kwargs["serialized"]

        rv.hand.send_event_to_players_and_hand(
            data={"new-call": serialized},
        )
>>>>>>> b0f6404d

        return rv


class Call(models.Model):
    id = models.BigAutoField(
        primary_key=True,
    )  # it's the default, but it can't hurt to be explicit.

    hand = models.ForeignKey(Hand, on_delete=models.CASCADE)
    # Now, the "what":
    # pass, bid, double, redouble

    serialized = models.CharField(  # type: ignore
        max_length=10,
        db_comment="A short string with which we can create a bridge.contract.Call object",
    )

    objects = CallManager()

    @property
    def seat_pk(self) -> int | None:
        for pc in self.hand.get_xscript().auction.player_calls:
            if pc.call.serialize() == self.serialized:
                return self.hand.table.seats.get(direction=pc.player.seat.value).pk

        return None

    @property
    def libraryThing(self):
        return libBid.deserialize(self.serialized)

    def __str__(self) -> str:
        return str(self.libraryThing)


admin.site.register(Call)


class PlayManager(models.Manager):
<<<<<<< HEAD
    def create(self, *args, **kwargs) -> Play:
        """Only Hand.add_play_from_player may call me; the rest of y'all should call *that*."""
        # Apparently I call this both ways :shrug:
        if "hand_id" in kwargs:
            h = Hand.objects.get(pk=kwargs["hand_id"])
        elif "hand" in kwargs:
            h = kwargs["hand"]
        else:
            msg = f"wtf: {kwargs=}"
            raise Exception(msg)
=======
    def create(self, *args, **kwargs) -> Hand:
        """
        Only Hand.add_play_from_player may call me; the rest of y'all should call *that*.
        """
>>>>>>> b0f6404d

        x = h.get_xscript()

<<<<<<< HEAD
        rv = super().create(*args, **kwargs)

        # See corresponding TODO in CallManager
        x.add_card(libCard.deserialize(kwargs["serialized"]))
        rv.hand._cache_set(x)
=======
        serialized = kwargs["serialized"]

        rv.hand.send_event_to_players_and_hand(
            data={"new-play": serialized},
        )
>>>>>>> b0f6404d

        return rv


class Play(models.Model):
    id = models.BigAutoField(
        primary_key=True,
    )  # it's the default, but it can't hurt to be explicit.

    hand = models.ForeignKey["Hand"](Hand, on_delete=models.CASCADE)

    serialized = models.CharField(  # type: ignore
        max_length=2,
        db_comment="A short string with which we can create a bridge.card.Card object",
    )

    objects = PlayManager()

    class Meta:
        constraints = [
            models.UniqueConstraint(
                fields=["hand", "serialized"],
                name="%(app_label)s_%(class)s_a_card_can_be_played_only_once",
            ),
        ]

    @property
    def seat_pk(self) -> int | None:
        for t in self.hand.get_xscript().tricks:
            for p in t.plays:
                if p.card.serialize() == self.serialized:
                    return self.hand.table.seats.get(direction=p.seat.value).pk
        return None

    @cached_property
    def seat(self) -> libSeat:
        for tt in self.hand.annotated_plays:
            if self.serialized == tt.card.serialize():
                return tt.seat

        msg = f"Internal error, cannot find {self.serialized} in {[p.card for p in self.hand.annotated_plays]}"
        raise Exception(msg)


admin.site.register(Play)<|MERGE_RESOLUTION|>--- conflicted
+++ resolved
@@ -199,13 +199,10 @@
         ]
         all_channels = [hand_channel, "all-tables", *player_channels]
 
-<<<<<<< HEAD
         data = data.copy()
         data.setdefault("tempo_seconds", self.table.gimme_dat_fresh_tempo())
         data["serial_number"] = self.calls.count() + self.plays.count()
         data["hand_pk"] = self.pk
-=======
->>>>>>> b0f6404d
         for channel in all_channels:
             send_timestamped_event(channel=channel, data=data)
 
@@ -703,7 +700,6 @@
 
 
 class CallManager(models.Manager):
-<<<<<<< HEAD
     def create(self, *args, **kwargs) -> Call:
         if "hand_id" in kwargs:
             h = Hand.objects.get(pk=kwargs["hand_id"])
@@ -721,17 +717,6 @@
 
         x.add_call(c)
         rv.hand._cache_set(x)
-=======
-    def create(self, *args, **kwargs) -> Hand:
-        rv = super().create(*args, **kwargs)
-
-        # We're assuming that this call is valid, which is indeed the case if we're invoked by Hand.add_call_from_player
-        serialized = kwargs["serialized"]
-
-        rv.hand.send_event_to_players_and_hand(
-            data={"new-call": serialized},
-        )
->>>>>>> b0f6404d
 
         return rv
 
@@ -772,7 +757,6 @@
 
 
 class PlayManager(models.Manager):
-<<<<<<< HEAD
     def create(self, *args, **kwargs) -> Play:
         """Only Hand.add_play_from_player may call me; the rest of y'all should call *that*."""
         # Apparently I call this both ways :shrug:
@@ -783,28 +767,14 @@
         else:
             msg = f"wtf: {kwargs=}"
             raise Exception(msg)
-=======
-    def create(self, *args, **kwargs) -> Hand:
-        """
-        Only Hand.add_play_from_player may call me; the rest of y'all should call *that*.
-        """
->>>>>>> b0f6404d
 
         x = h.get_xscript()
 
-<<<<<<< HEAD
         rv = super().create(*args, **kwargs)
 
         # See corresponding TODO in CallManager
         x.add_card(libCard.deserialize(kwargs["serialized"]))
         rv.hand._cache_set(x)
-=======
-        serialized = kwargs["serialized"]
-
-        rv.hand.send_event_to_players_and_hand(
-            data={"new-play": serialized},
-        )
->>>>>>> b0f6404d
 
         return rv
 
