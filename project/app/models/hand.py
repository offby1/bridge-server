--- conflicted
+++ resolved
@@ -32,11 +32,8 @@
 from . import Board
 from .common import attribute_names
 from .player import Player
-<<<<<<< HEAD
 from .tournament import Tournament
-=======
-from .seat import Seat
->>>>>>> dd628c1e
+
 from .types import PK, PK_from_str
 from .utils import assert_type
 
@@ -45,11 +42,6 @@
 
     from django.db.models.manager import RelatedManager
 
-<<<<<<< HEAD
-=======
-    from . import Table  # noqa: F401
-
->>>>>>> dd628c1e
 logger = logging.getLogger(__name__)
 
 
@@ -180,24 +172,14 @@
 
         return None
 
+    def create_for_tournament(self, tournament: Tournament, round_number: int) -> None:
+        raise Exception("TODO")
+
     def create(self, *args, **kwargs) -> Hand:
         board = kwargs.get("board")
         assert board is not None
 
-<<<<<<< HEAD
         players = [kwargs[direction] for direction in attribute_names]
-=======
-        player_pks = Player.objects.filter(current_seat__table=table).values_list(
-            "player__id", flat=True
-        )
-
-        if len(set(player_pks)) != 4:
-            players = Player.objects.filter(pk__in=player_pks)
-            msg = f"Cannot seat all of {[p.name for p in players]} because there are not exactly four of them"
-            raise HandError(msg)
-
-        players_qs = Player.objects.filter(pk__in=player_pks).order_by("id")
->>>>>>> dd628c1e
 
         expression = models.Q(pk__in=[])
         for p in players:
@@ -215,16 +197,9 @@
             raise HandError(msg)
 
         logger.debug(
-<<<<<<< HEAD
             "New hand: board #%s, played by %s",
             board.display_number,
             [p.name for p in players],
-=======
-            "New hand: board #%s at %s with %s",
-            board.display_number,
-            table,
-            [p.name for p in players_qs],
->>>>>>> dd628c1e
         )
 
         return super().create(*args, **kwargs)
@@ -277,7 +252,6 @@
     )  # type: ignore
 
     abandoned_because = models.CharField(max_length=200, null=True)
-<<<<<<< HEAD
 
     def as_link(self):
         return format_html(
@@ -289,8 +263,6 @@
     @cached_property
     def tournament(self) -> Tournament:
         return self.board.tournament
-=======
->>>>>>> dd628c1e
 
     def last_action(self) -> tuple[datetime.datetime, str]:
         rv = (self.created, "joined hand")
@@ -330,39 +302,8 @@
         return PK_from_str(pieces[1])
 
     def players(self) -> models.QuerySet:
-<<<<<<< HEAD
         return Player.objects.filter(
             pk__in=[getattr(self, direction).pk for direction in self.direction_names]
-=======
-        return Player.objects.filter(pk__in=(s.player.pk for s in self.table.current_seats()))
-
-    # TODO -- maybe https://www.better-simple.com/django/2025/01/01/complex-django-filters-with-subquery/ has some hints
-    # for orm-ifying this
-    def players_current_seats(self):
-        return Seat.objects.raw(
-            """
-        SELECT
-            MAX(APP_SEAT.ID) AS ID
-        FROM
-            APP_SEAT
-            JOIN PUBLIC.APP_PLAYER ON APP_PLAYER.ID = APP_SEAT.PLAYER_ID
-        WHERE
-            APP_PLAYER.ID IN (
-                SELECT
-                    APP_PLAYER.ID AS PLAYER_ID
-                FROM
-                    PUBLIC.APP_HAND
-                    JOIN PUBLIC.APP_TABLE ON APP_TABLE.ID = APP_HAND.TABLE_ID
-                    JOIN PUBLIC.APP_SEAT ON APP_SEAT.TABLE_ID = APP_TABLE.ID
-                    JOIN PUBLIC.APP_PLAYER ON APP_PLAYER.ID = APP_SEAT.PLAYER_ID
-                WHERE
-                    APP_HAND.ID = %s
-            )
-        GROUP BY
-            APP_SEAT.PLAYER_ID
-        """,
-            [self.pk],
->>>>>>> dd628c1e
         )
 
     @cached_property
@@ -374,7 +315,6 @@
         if self.abandoned_because is not None:
             return True
 
-<<<<<<< HEAD
         tournament: Tournament = self.board.tournament
         if not tournament.is_complete and tournament.play_completion_deadline_has_passed():
             self.abandoned_because = "The tournament's play deadline has passed"
@@ -390,11 +330,6 @@
                     continue
                 if h.pk != self.pk:
                     return True
-=======
-        players = [s.player for s in self.table.current_seats()]
-        logger.warning("%s", f"table #{self.table.display_number} has {[p.name for p in players]}")
-        unseated_players = [p for p in players if not p.currently_seated]
->>>>>>> dd628c1e
 
             return False
 
@@ -409,29 +344,11 @@
             self.save()
             return True
 
-<<<<<<< HEAD
         return False
 
     def send_event_to_players_and_hand(self, *, data: dict[str, Any]) -> None:
         hand_channel = self.event_channel_name
         player_channels = [p.event_channel_name for p in self.players()]
-=======
-        moved_player_tuples = [
-            (s.player.name, s.table.pk)
-            for s in self.players_current_seats()
-            if s.table.pk != self.table.pk
-        ]
-        if not moved_player_tuples:
-            return False
-        self.abandoned_because = f"Some players are now at other tables: {moved_player_tuples}"
-        logger.info("I just realized that %s is abandoned because %s", self, self.abandoned_because)
-        self.save()
-        return True
-
-    def send_event_to_players_and_hand(self, *, data: dict[str, Any]) -> None:
-        hand_channel = self.event_channel_name
-        player_channels = [s.player.event_channel_name for s in self.table.current_seats()]
->>>>>>> dd628c1e
         all_channels = [hand_channel, "all-tables", *player_channels]
 
         data = data.copy()
@@ -446,7 +363,6 @@
     score_for_this_viewer: str | int
 
     @cached_property
-<<<<<<< HEAD
     def libPlayers_by_libSeat(self) -> dict[Seat, libPlayer]:
         assert self.North is not None
         assert self.East is not None
@@ -471,18 +387,6 @@
                 name=self.West.name,
             ),
         }
-=======
-    def libPlayers_by_seat(self) -> dict[libSeat, libPlayer]:
-        rv: dict[libSeat, libPlayer] = {}
-        seats = self.table.current_seats()
-        for direction_int in self.board.hand_strings_by_direction:
-            lib_seat = libSeat(direction_int)
-            seat = next((s for s in seats if s.direction == direction_int), None)
-            assert seat is not None, f"Alas! No seat {direction_int=} at {self}"
-            name = seat.player_name
-            rv[lib_seat] = libPlayer(seat=lib_seat, name=name)
-        return rv
->>>>>>> dd628c1e
 
     @cached_property
     def lib_table_with_cards_as_dealt(self) -> libTable:
@@ -636,13 +540,9 @@
         final_score = self.get_xscript().final_score()
 
         if final_score is not None:
-<<<<<<< HEAD
-            self.tournament.maybe_complete()
-=======
             self.table.tournament.maybe_next_board()
             self.table.tournament.maybe_finalize_round()
             self.table.tournament.maybe_complete()
->>>>>>> dd628c1e
 
             self.send_event_to_players_and_hand(
                 data={
@@ -720,15 +620,10 @@
         return ", ".join([p.name for p in self.players_by_direction_letter.values()])
 
     @cached_property
-<<<<<<< HEAD
     def players_by_direction_letter(self) -> dict[str, Player]:
         return {
             direction[0].upper(): getattr(self, direction) for direction in self.direction_names
         }
-=======
-    def players_by_direction(self) -> dict[str, Player]:
-        return {s.direction: s.player for s in self.table.current_seats()}
->>>>>>> dd628c1e
 
     def current_cards_by_seat(self, *, as_dealt: bool = False) -> dict[Seat, set[libCard]]:
         rv = {}
@@ -900,18 +795,11 @@
                 return "Remind me -- who are you, again?", "-"
 
         if as_viewed_by is not None:
-<<<<<<< HEAD
             if self.board.what_can_they_see(
                 player=as_viewed_by
             ) != self.board.PlayerVisibility.everything and as_viewed_by.pk not in {
                 p.pk for p in self.players_by_direction_letter.values()
             }:
-=======
-            if (
-                self.board.what_can_they_see(player=as_viewed_by)
-                != self.board.PlayerVisibility.everything
-            ):
->>>>>>> dd628c1e
                 return (
                     f"Sorry, {as_viewed_by}, but you have not completely played board {self.board.short_string()}, so later d00d",
                     "-",
@@ -930,16 +818,8 @@
         my_seat_letter = None
 
         if as_viewed_by is not None:
-<<<<<<< HEAD
             my_seat_letter = as_viewed_by.current_direction()
 
-=======
-            my_hand_for_this_board = as_viewed_by.hand_at_which_board_was_played(self.board)
-        if my_hand_for_this_board is not None:
-            my_seat = next(
-                s for s in my_hand_for_this_board.table.current_seats() if s.player == as_viewed_by
-            )
->>>>>>> dd628c1e
         fs = self.get_xscript().final_score()
 
         if fs is None:
@@ -958,22 +838,8 @@
         return (f"{auction_status}: {trick_summary}", total_score)
 
     def __str__(self) -> str:
-<<<<<<< HEAD
         return (
             f"Tournament #{self.board.tournament.display_number}, board#{self.board.display_number}"
-=======
-        return f"{self.table}, board#{self.board.display_number}"
-
-    @staticmethod
-    def untaint_board(*, instance, **kwargs):
-        for p in instance.players():
-            p.boards_played.remove(instance.board)
-        logger.debug(
-            "Hand %s un-tainted board %s from %s.",
-            instance.pk,
-            instance.board.pk,
-            [p.name for p in instance.players()],
->>>>>>> dd628c1e
         )
 
     class Meta:
@@ -1030,23 +896,6 @@
     objects = CallManager()
 
     @property
-<<<<<<< HEAD
-=======
-    def seat_pk(self) -> PK | None:
-        for pc in self.hand.get_xscript().auction.player_calls:
-            if pc.call.serialize() == self.serialized:
-                return (
-                    next(
-                        s
-                        for s in self.hand.table.current_seats()
-                        if s.direction == pc.player.seat.value
-                    )
-                ).pk
-
-        return None
-
-    @property
->>>>>>> dd628c1e
     def libraryThing(self):
         return libBid.deserialize(self.serialized)
 
@@ -1102,23 +951,6 @@
             ),
         ]
 
-<<<<<<< HEAD
-=======
-    @property
-    def seat_pk(self) -> PK | None:
-        for t in self.hand.get_xscript().tricks:
-            for p in t.plays:
-                if p.card.serialize() == self.serialized:
-                    return (
-                        next(
-                            s
-                            for s in self.hand.table.current_seats()
-                            if s.direction == p.seat.value
-                        )
-                    ).pk
-        return None
-
->>>>>>> dd628c1e
     @cached_property
     def seat(self) -> Seat:
         for tt in self.hand.annotated_plays:
