--- conflicted
+++ resolved
@@ -312,14 +312,12 @@
 
     abandoned_because = models.CharField(max_length=200, null=True)
 
-<<<<<<< HEAD
+    last_action_time = models.DateTimeField(default=timezone.now)
+
     def _update_redundant_fields(self):
         x = self.get_xscript()
         self.is_complete = (x.auction.status is Auction.PassedOut) or x.num_plays == 52
         self.save(update_fields=["is_complete"])
-=======
-    last_action_time = models.DateTimeField(default=timezone.now)
->>>>>>> cf67b07d
 
     def as_link(self):
         return format_html(
