--- conflicted
+++ resolved
@@ -12,15 +12,11 @@
 from django.dispatch import receiver
 from django.utils import timezone
 
-<<<<<<< HEAD
-import more_itertools
 
 import app.models
-=======
 from app.models.signups import TournamentSignup
+from app.models.throttle import throttle
 from app.models.types import PK
->>>>>>> dd628c1e
-from app.models.throttle import throttle
 import app.utils.movements
 
 
@@ -50,47 +46,15 @@
     pass
 
 
-<<<<<<< HEAD
-def _do_signup_expired_stuff(tour: "Tournament") -> None:
-    if tour.board_set.count() > 0:
-        logger.warning(
-            "Alas, I already pre-created %d boards, which probably isn't the right number.",
-            tour.board_set.count(),
-        )
-    else:
-        logger.warning("TODO: adding a hard-coded number (namely, 2) of boards to %s", tour)
-        logger.warning("TODO: this needs to be computed from a movement")
-        tour.add_boards(n=2)
-
-    # Now seat everyone who's signed up.
-    waiting_pairs = set()
-
-    p: Player
-    singles = [p for p in tour.signed_up_players().filter(partner__isnull=True)]
-    if singles:
-        logger.warning(
-            "Somehow, %s got signed up despite not having partners", [p.name for p in singles]
-        )
-
-    for p in tour.signed_up_players().filter(partner__isnull=False):
-        if not p.currently_seated:
-            waiting_pairs.add(frozenset([p, p.partner]))
-=======
 class NoPairs(Exception):
     pass
->>>>>>> dd628c1e
-
-
-<<<<<<< HEAD
-    # Group them into pairs of pairs.
-    # Create a table for each such quartet.
-=======
+
+
 def _do_signup_expired_stuff(tour: "Tournament") -> None:
     with transaction.atomic():
         if tour.table_set.exists():
             logger.debug("'%s' looks like it's has tables already; bailing", tour)
             return
->>>>>>> dd628c1e
 
         # It expired without any signups -- just nuke it
         if not TournamentSignup.objects.filter(tournament=tour).exists():
@@ -100,22 +64,7 @@
 
         TournamentSignup.objects.create_synths_for(tour)
 
-<<<<<<< HEAD
-            # Now sign the new players up.  This doesn't make much difference -- it's only to ensure that the player
-            # list view *shows* them as signed up.
-            for p in (p2, p2.partner):
-                app.models.TournamentSignup.objects.create(tournament=tour, player=p)
-
-        app.models.Hand.objects.create_with_two_partnerships(p1, p2, tournament=tour)
-=======
-        movement = tour.get_movement()
-
-        from app.models import Table
-
-        for table in Table.objects.create_for_tournament(tour):
-            settings = movement.table_settings_by_table_number[table.display_number - 1]
-            table.next_hand_for_this_round(settings[0])
->>>>>>> dd628c1e
+        app.models.Hand.objects.create_for_tournament(tour, round_number=0)
 
 
 # TODO -- replace this with a scheduled solution -- see the "django-q2" branch
@@ -462,25 +411,10 @@
                 f"At least one of {(player.name, player.partner.name)} is currently seated"
             )
         for p in (player, player.partner):
-<<<<<<< HEAD
             app.models.TournamentSignup.objects.get_or_create(
                 defaults=dict(tournament=self), player=p
             )
             logger.debug("Just signed %s up for tournament #%s", p.name, self.display_number)
-=======
-            _, created = TournamentSignup.objects.get_or_create(tournament=self, player=p)
-            if created:
-                logger.debug("Just signed %s up  for tournament #%s", p.name, self.display_number)
-
-    def seated_players(self) -> models.QuerySet:
-        from app.models import Player, Seat
-
-        seats = Seat.objects.filter(table__in=self.table_set.all())
-
-        qs = Player.objects.filter(pk__in=seats.values_list("player", flat=True))
-        assert qs.count() <= 4
-        return qs
->>>>>>> dd628c1e
 
     def signed_up_players(self) -> models.QuerySet:
         from app.models import Player
@@ -496,23 +430,9 @@
 
     def __str__(self) -> str:
         rv = f"{self.short_string()}; {self.status().__name__}"
-<<<<<<< HEAD
         if self.status() is not Complete:
             num_completed = sum([h.is_complete for h in self.hands()])
             rv += f"; {num_completed} hands played"
-=======
-        if self.signup_deadline_has_passed():
-            try:
-                num_complete_rounds, hands_played_this_round = self.rounds_played()
-            except NoPairs:
-                pass
-            else:
-                # TODO -- formalize this logic and introduce an actual subclass of TournamentStatus that describes it
-                if num_complete_rounds < self.table_set.count():
-                    rv += f"; expired: {num_complete_rounds} rounds played out of {self.table_set.count()}"
-                else:
-                    rv += f"; all {num_complete_rounds} rounds played"
->>>>>>> dd628c1e
 
         return rv
 
@@ -521,11 +441,8 @@
 
         return Hand.objects.filter(board__in=self.board_set.all()).distinct()
 
-<<<<<<< HEAD
     def eject_all_players(self) -> None:
         with transaction.atomic():
-            import app.models
-
             b: app.models.Board
             for b in self.board_set.all():
                 h: app.models.Hand
@@ -533,33 +450,6 @@
                     for _, player in h.players_by_direction_letter.items():
                         player.unseat_me()
                         player.save()
-=======
-    def maybe_next_board(self) -> None:
-        logger.info("At least one table just finished a hand.")
-        t: Table
-        all_complete = True
-        for t in self.table_set.all():
-            if t.hand_is_complete:
-                logger.info("%s's hand is complete", t)
-            else:
-                logger.info("%s's hand is not complete", t)
-                all_complete = False
-                break
-        if all_complete:
-            num_completed_rounds, completed_hands_this_round = self.rounds_played()
-            if completed_hands_this_round == 0:
-                logger.debug(
-                    "Well, completed_hands_this_round is zero, so I guess we don't need new boards"
-                )
-                return
-            movement = self.get_movement()
-            logger.info(
-                "Gosh, I guess all %d tables have completed their hands.  If only I knew what to do.",
-                self.table_set.count(),
-            )
-            for t in self.table_set.all():
-                settings = movement.table_settings_by_table_number[t.display_number - 1]
-                t.next_hand_for_this_round(settings[num_completed_rounds])
 
     def maybe_finalize_round(self) -> None:
         num_completed_rounds, hands_played_this_round = self.rounds_played()
@@ -573,7 +463,6 @@
                 self.next_movement_round()
         else:
             logger.debug(f"Nah, {hands_played_this_round=}; go back to sleep")
->>>>>>> dd628c1e
 
     def maybe_complete(self) -> None:
         with transaction.atomic():
@@ -581,7 +470,6 @@
                 logger.info("Pff, no need to complete '%s' since it's already complete.", self)
                 return
 
-<<<<<<< HEAD
             all_hands_are_complete = self.hands().exists()
             for h in self.hands():
                 if not h.is_complete:
@@ -589,69 +477,14 @@
                     break
 
             if all_hands_are_complete or self.play_completion_deadline_has_passed():
-=======
-            if not self.table_set.exists():
-                logger.info(
-                    "We don't consider '%s' to be complete because it's never had any tables assigned.",
-                    self,
-                )
-                return
-
-            completed_rounds, _ = self.rounds_played()
-            if completed_rounds == self.table_set.count():
-                explanation = f"{self.short_string()} has played {completed_rounds} rounds, so it is completed"
-                logger.debug(explanation)
->>>>>>> dd628c1e
                 self.is_complete = True
                 self.eject_all_players()
                 self.save()
 
-<<<<<<< HEAD
     def save(self, *args, **kwargs) -> None:
         if self.is_complete:
             app.models.TournamentSignup.objects.filter(tournament=self).delete()
             logger.debug("Deleted signups")
-=======
-                return
-
-            logger.debug(
-                f"{completed_rounds=}, which is not == {self.table_set.count()=}, so we're not done"
-            )
-
-    def _eject_all_pairs(self, explanation: str) -> None:
-        logger.debug(
-            f"{explanation=}; ejecting partnerships from tables.",
-        )
-        with transaction.atomic():
-            for t in self.table_set.all():
-                for seat in t.seat_set.all():
-                    p: Player = seat.player
-
-                    p.unseat_partnership()
-
-                    if not p.synthetic:
-                        logger.debug("%s is not longer bottified", p.name)
-
-                # `t.current_hand.save()` has no effect; hence the temp variable `h`
-                h = t.current_hand
-                h.abandoned_because = explanation
-                h.save()
-
-    def save(self, *args, **kwargs) -> None:
-        if self.is_complete:
-            TournamentSignup.objects.filter(tournament=self).delete()
-            self._eject_all_pairs(
-                # TODO -- distinguish between "all the boards have been played" vs "was aborted because the play
-                # completion deadline passed".  Maybe the "is_complete" attribute should be a string, instead of a
-                # boolean, and it would contain the explanation.
-                explanation=f"Tournament is complete; its play deadline was {self.play_completion_deadline}"
-            )
-            logger.debug(
-                "Marked myself '%s' as complete, and ejected all pairs from tables %s",
-                self,
-                ", ".join([f"#{t.display_number}" for t in self.table_set.all()]),
-            )
->>>>>>> dd628c1e
         super().save(*args, **kwargs)
 
     class Meta:
