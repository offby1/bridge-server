from __future__ import annotations

from collections.abc import Collection
import datetime
import logging
from typing import TYPE_CHECKING, Any

from django.contrib import admin
from django.core.cache import cache
from django.core.signals import request_finished
from django.db import models, transaction
from django.dispatch import receiver
from django.utils import timezone

from app.models.signups import TournamentSignup
from app.models.types import PK
from app.models.throttle import throttle
import app.utils.movements


if TYPE_CHECKING:
    from collections.abc import Generator
    from django.db.models.manager import RelatedManager

    from app.models import Player, Table


logger = logging.getLogger(__name__)


class TournamentSignupError(Exception):
    pass


class PlayerNotSeatedError(TournamentSignupError):
    pass


class PlayerNeedsPartnerError(TournamentSignupError):
    pass


class NotOpenForSignupError(TournamentSignupError):
    pass


class NoPairs(Exception):
    pass


def _do_signup_expired_stuff(tour: "Tournament") -> None:
    p: Player
    with transaction.atomic():
        if tour.table_set.exists():
            logger.debug("'%s' looks like it's has tables already; bailing", tour)
            return

<<<<<<< HEAD
        # It expired without any signups -- just nuke it
        if not TournamentSignup.objects.filter(tournament=tour).exists():
            logger.warning("'%s' has no signups; deleting it", tour)
            tour.delete()
            return
=======
    for p in tour.signed_up_players().filter(partner__isnull=False, current_seat__isnull=True):
        waiting_pairs.add(frozenset([p, p.partner]))
>>>>>>> 734a8eb3

        for _ in range(2):
            signed_up_pairs = list(tour.signed_up_pairs())

            if len(signed_up_pairs) % 2 == 0:
                break

            from app.models import Player

            p2 = Player.objects.create_synthetic()
            p2.partner = Player.objects.create_synthetic()
            p2.partner.partner = p2
            p2.partner.save()
            p2.save()

            for p in (p2, p2.partner):
                TournamentSignup.objects.create(tournament=tour, player=p)

            logger.debug("Created synths %s and %s for '%s'", p2, p2.partner, tour)

        assert len(signed_up_pairs) % 2 == 0
        logger.debug("%d pairs are waiting", len(signed_up_pairs))

        movement = tour.get_movement()
        movement.allocate_initial_tables(tournament=tour)
        movement.update_tables_and_seat_players_for_round(zb_round_number=0, tournament=tour)


# TODO -- replace this with a scheduled solution -- see the "django-q2" branch
@receiver(request_finished)
@throttle(seconds=60)
def check_for_expirations(sender, **kwargs) -> None:
    t: Tournament

    with transaction.atomic():
        incompletes = Tournament.objects.filter(
            is_complete=False, play_completion_deadline__isnull=False
        )

        logger.debug(f"{Tournament.objects.count()} tournaments: {incompletes=}")

        for t in incompletes:
            logger.debug("Checking '%s': ", t)
            logger.debug(
                "signup deadline %s %s passed",
                t.signup_deadline,
                "has" if t.signup_deadline_has_passed() else "has not",
            )
            logger.debug(
                "play completion deadline %s %s passed",
                t.play_completion_deadline,
                "has" if t.play_completion_deadline_has_passed() else "has not",
            )
            if t.play_completion_deadline_has_passed():
                t.is_complete = True
                t.save()
                continue

            if t.signup_deadline_has_passed():
                _do_signup_expired_stuff(t)


class TournamentStatus:
    pass


class Complete(TournamentStatus):
    pass


class Running(TournamentStatus):
    pass


class OpenForSignup(TournamentStatus):
    pass


def _status(
    *,
    is_complete: bool,
    signup_deadline: datetime.datetime | None,
    play_completion_deadline: datetime.datetime | None,
    as_of: datetime.datetime,
) -> type[TournamentStatus]:
    if is_complete:
        return Complete
    if signup_deadline is None:
        return Running
    assert play_completion_deadline is not None
    if as_of < signup_deadline:
        return OpenForSignup
    if as_of > play_completion_deadline:
        logger.warning(
            "Some tournament's play_completion_deadline has passed, but it hasn't (yet) been marked is_complete"
        )
        return Complete
    return Running


class TournamentManager(models.Manager):
    def create(self, *args, **kwargs) -> Tournament:
        kwargs = kwargs.copy()
        with transaction.atomic():
            if ("display_number") not in kwargs:
                max_ = self.aggregate(models.Max("display_number"))["display_number__max"] or 0
                kwargs["display_number"] = max_ + 1

            now = timezone.now()
            kwargs.setdefault("signup_deadline", now + datetime.timedelta(seconds=300))
            kwargs.setdefault(
                "play_completion_deadline",
                kwargs["signup_deadline"] + datetime.timedelta(seconds=300),
            )

            rv: Tournament = super().create(*args, **kwargs)
            logger.debug("Just created %s", rv)
            logger.debug(
                "Now it's %s; signup_deadline is %s; play_completion_deadline is %s",
                now,
                rv.signup_deadline,
                rv.play_completion_deadline,
            )
            return rv

    def current(self) -> Tournament | None:
        return self.filter(is_complete=False).first()

    def open_for_signups(self) -> models.QuerySet:
        return self.filter(is_complete=False).filter(signup_deadline__gte=timezone.now())

    def get_or_create_tournament_open_for_signups(self, **kwargs) -> tuple[Tournament, bool]:
        with transaction.atomic():
            now = timezone.now()
            incomplete_and_open_tournaments_qs = self.filter(
                models.Q(signup_deadline__gte=now), is_complete=False
            )

            logger.debug(f"{now=} {incomplete_and_open_tournaments_qs=}")
            if not incomplete_and_open_tournaments_qs.exists():
                logger.debug(
                    "No tournament exists that is incomplete, and open for signup through %s, so we will create a new one",
                    now,
                )
                new_tournament = self.create(**kwargs)
                logger.debug("... namely '%s'", new_tournament)
                return new_tournament, True

            first_incomplete: Tournament | None = incomplete_and_open_tournaments_qs.order_by(
                "signup_deadline"
            ).first()
            logger.debug(
                "An incomplete tournament (%s) exists, so we didn't need to create a new one",
                first_incomplete,
            )

            assert first_incomplete is not None

            logger.debug(
                f"An incomplete tournament (#{first_incomplete.display_number}) already exists; no need to create a new one",
            )
            return first_incomplete, False


# This might actually be a "session" as per https://en.wikipedia.org/wiki/Duplicate_bridge#Pairs_game
class Tournament(models.Model):
    if TYPE_CHECKING:
        from app.models.board import Board

        board_set = RelatedManager["Board"]()
        table_set = RelatedManager[Table]()

    boards_per_round_per_table = models.PositiveSmallIntegerField(default=3)
    is_complete = models.BooleanField(default=False)
    display_number = models.SmallIntegerField(unique=True)

    signup_deadline = models.DateTimeField(
        null=True, blank=True, default=None, db_comment="NULL means 'infintely far in the future'"
    )  # type: ignore[call-overload]
    play_completion_deadline = models.DateTimeField(
        null=True, blank=True, default=None, db_comment="NULL means 'infintely far in the future'"
    )  # type: ignore[call-overload]

    objects = TournamentManager()

    def check_consistency(self) -> None:
        """
        See if we have all the boards called for by our movement.
        This might not be the case if we were created from an old json Django fixture.
        """
        mvmt = self.get_movement()
        expected = mvmt.boards_per_round_per_table * len(mvmt.table_settings_by_table_number)
        assert (
            self.board_set.count() == expected
        ), f"Expected {mvmt.boards_per_round_per_table=} * {len(mvmt.table_settings_by_table_number)=} => {expected} boards, but got {self.board_set.count()}"

        for b in self.board_set.all():
            assert b.group is not None, f"Hey! {b=} ain't got no group"

    def rounds_played(self) -> tuple[int, int]:
        """
        Returns a tuple: the number of *completed* rounds, and the number of :model:`app.hand` s played in the current round.
        """
        num_completed_hands = sum([1 for h in self.hands().all() if h.is_complete])
        mvmt = self.get_movement()
        num_tables = len(mvmt.table_settings_by_table_number)
        boards_per_round_per_tournament = num_tables * mvmt.boards_per_round_per_table
        rv = divmod(num_completed_hands, boards_per_round_per_tournament)
        logger.debug(f"{num_completed_hands=} {boards_per_round_per_tournament=} => {rv=}")
        return rv

    @staticmethod
    def pair_up_players(players: models.QuerySet) -> Generator[app.utils.movements.Pair]:
        seen: set[PK] = set()

        for p in players:
            if p.pk not in seen and p.partner.pk not in seen:
                yield app.utils.movements.Pair(
                    id=[p.pk, p.partner.pk], names=f"{p.name}, {p.partner.name}"
                )
                seen.add(p.pk)
                seen.add(p.partner.pk)

    def seated_pairs(self) -> Generator[app.utils.movements.Pair]:
        from app.models import Player, Seat

        tables = self.table_set.all()
        seats = Seat.objects.filter(table__in=tables)

        players = (
            Player.objects.order_by("pk")
            .filter(partner__isnull=False)
            .filter(pk__in=seats.values_list("player", flat=True))
            .select_related("user")
            .select_related("partner")
            .select_related("partner__user")
        )

        yield from self.pair_up_players(players)

    def which_hands(self, *, four_players: Collection[PK]) -> models.QuerySet:
        """
        Returns the hands played by these four players in this tournament.
        """
        from app.models import Hand, Player

        players = Player.objects.filter(pk__in=four_players)
        assert players.count() == 4

        tables_at_which_all_four_have_sat = set()

        # It'd be nice to do this logic in the db, rather than Python; but otoh, there aren't that many tables per
        # tournament, so ... :shrug:
        for t in self.table_set.all():
            if set(t.seat_set.values_list("player", flat=True).all()) == four_players:
                tables_at_which_all_four_have_sat.add(t.pk)
        return (
            Hand.objects.filter(table__in=tables_at_which_all_four_have_sat)
            .order_by("pk")
            .distinct()
        )

    def signed_up_pairs(self) -> Generator[app.utils.movements.Pair]:
        from app.models import Player

        players = (
            Player.objects.order_by("pk")
            .filter(partner__isnull=False)
            .filter(currently_seated=False)
            .filter(pk__in=TournamentSignup.objects.filter(tournament=self).values_list("player"))
            .select_related("user")
            .select_related("partner")
            .select_related("partner__user")
        )

        yield from self.pair_up_players(players)

    def next_movement_round(self) -> None:
        if self.is_complete:
            logger.warning("'%s' is complete; no next round for you", self)
        else:
            mvmt = self.get_movement()
            num_completed_rounds, _ = self.rounds_played()
            mvmt.update_tables_and_seat_players_for_round(
                tournament=self, zb_round_number=num_completed_rounds
            )

    def _cache_key(self) -> str:
        return f"tournament:{self.pk}"

    def _cache_set(self, value: str) -> None:
        cache.set(self._cache_key(), value)

    def _cache_get(self) -> Any:
        return cache.get(self._cache_key())

    def get_movement(self) -> app.utils.movements.Movement:
        if (_movement := self._cache_get()) is None:
            if self.table_set.exists():
                pairs = list(self.seated_pairs())
                logger.debug(f"seated {pairs=}")
            else:
                pairs = list(self.signed_up_pairs())
                logger.debug(f"signed-up {pairs=}")

            if not pairs:
                msg = "Can't create a movement with no pairs!"
                raise NoPairs(msg)

            _movement = app.utils.movements.Movement.from_pairs(
                boards_per_round_per_table=self.boards_per_round_per_table,
                pairs=pairs,
                tournament=self,
            )
            self._cache_set(_movement)

        return _movement

    def signup_deadline_has_passed(self) -> bool:
        if self.signup_deadline is None:
            return False
        return timezone.now() > self.signup_deadline

    def play_completion_deadline_has_passed(self) -> bool:
        if self.play_completion_deadline is None:
            return False
        return timezone.now() > self.play_completion_deadline

    def is_running(self) -> bool:
        return self.status() is Running

    def status(self) -> type[TournamentStatus]:
        return _status(
            is_complete=self.is_complete,
            signup_deadline=self.signup_deadline,
            play_completion_deadline=self.play_completion_deadline,
            as_of=timezone.now(),
        )

    def status_str(self) -> str:
        return self.status().__name__

    def short_string(self) -> str:
        return f"tournament #{self.display_number}"

    def sign_up(self, player: Player) -> None:
        if self.status() is not OpenForSignup:
            msg = f"Tournament #{self.display_number} is {self.status_str()}, not open for signup; the signup deadline was {self.signup_deadline}"
            raise NotOpenForSignupError(msg)
        if player.partner is None:
            raise PlayerNeedsPartnerError(f"{player.name} has no partner")
        if any(p.currently_seated for p in (player, player.partner)):
            raise PlayerNotSeatedError(
                f"At least one of {(player, player.partner)} is currently seated"
            )
        for p in (player, player.partner):
            _, created = TournamentSignup.objects.get_or_create(tournament=self, player=p)
            if created:
                logger.debug("Just signed %s up  for tournament #%s", p.name, self.display_number)

    def seated_players(self) -> models.QuerySet:
        from app.models import Player, Seat

        seats = Seat.objects.filter(table__in=self.table_set.all())

        qs = Player.objects.filter(pk__in=seats.values_list("player", flat=True))
        assert qs.count() <= 4
        return qs

    def signed_up_players(self) -> models.QuerySet:
        from app.models import Player

        return Player.objects.filter(
            player__in=TournamentSignup.objects.filter(tournament=self).values_list(
                "player", flat=True
            )
        )

    def __repr__(self) -> str:
        return f"<Tournament #{self.display_number} pk={self.pk}>"

    def __str__(self) -> str:
        rv = f"{self.short_string()}; {self.status().__name__}"
        if self.signup_deadline_has_passed():
            try:
                num_complete_rounds, hands_played_this_round = self.rounds_played()
            except NoPairs:
                pass
            else:
                # TODO -- formalize this logic and introduce an actual subclass of TournamentStatus that describes it
                if num_complete_rounds < self.table_set.count():
                    rv += f"; expired: {num_complete_rounds} rounds played out of {self.table_set.count()}"
                else:
                    rv += f"; all {num_complete_rounds} rounds played"

        return rv

    def hands(self) -> models.QuerySet:
        from app.models import Hand

        return Hand.objects.filter(board__in=self.board_set.all()).distinct()

    def tables(self) -> models.QuerySet:
        from app.models import Table

        rv = Table.objects.filter(hand__in=self.hands()).distinct()
        logger.debug("'%s' has %d tables", self, rv.count())
        return rv

    def maybe_complete(self) -> None:
        with transaction.atomic():
            if self.is_complete:
                logger.info("Pff, no need to complete '%s' since it's already complete.", self)
                return

            if not self.table_set.exists():
                logger.info(
                    "We don't consider '%s' to be complete because it's never had any tables assigned.",
                    self,
                )
                return

            completed_rounds, _ = self.rounds_played()
            if completed_rounds == self.table_set.count():
                explanation = f"{self.short_string()} has played {completed_rounds} rounds, so it is completed"
                logger.debug(explanation)
                self.is_complete = True
                self.save()

                return

            logger.debug(
                f"{completed_rounds=}, which is not == {self.table_set.count()=}, so we're not done"
            )

    def _eject_all_pairs(self, explanation: str) -> None:
        logger.debug(
            f"{explanation=}; ejecting partnerships from tables.",
        )
        with transaction.atomic():
            for t in self.tables():
                for seat in t.seat_set.all():
                    p: Player = seat.player

                    p.unseat_partnership()

                    if not p.synthetic:
                        logger.debug("%s is not longer bottified", p.name)

                # `t.current_hand.save()` has no effect; hence the temp variable `h`
                h = t.current_hand
                h.abandoned_because = explanation
                h.save()

    def save(self, *args, **kwargs) -> None:
        if self.is_complete:
            TournamentSignup.objects.filter(tournament=self).delete()
            self._eject_all_pairs(
                # TODO -- distinguish between "all the boards have been played" vs "was aborted because the play
                # completion deadline passed".  Maybe the "is_complete" attribute should be a string, instead of a
                # boolean, and it would contain the explanation.
                explanation=f"Tournament is complete; its play deadline was {self.play_completion_deadline}"
            )
            logger.debug(
                "Marked myself '%s' as complete, and ejected all pairs from %s",
                self,
                self.tables(),
            )
        super().save(*args, **kwargs)

    class Meta:
        constraints = [
            models.CheckConstraint(  # type: ignore[call-arg]
                name="%(app_label)s_%(class)s_cant_have_just_one_deadline",
                condition=(
                    (
                        models.Q(signup_deadline__isnull=True)
                        & models.Q(play_completion_deadline__isnull=True)
                    )
                    | models.Q(signup_deadline__isnull=False)
                    & models.Q(play_completion_deadline__isnull=False)
                ),
            ),
            models.CheckConstraint(  # type: ignore[call-arg]
                name="%(app_label)s_%(class)s_play_deadline_must_follow_signup_deadline",
                condition=(
                    (
                        models.Q(signup_deadline__isnull=True)
                        & models.Q(play_completion_deadline__isnull=True)
                    )
                    | models.Q(play_completion_deadline__gt=models.F("signup_deadline"))
                ),
            ),
        ]


@admin.register(Tournament)
class TournamentAdmin(admin.ModelAdmin):
    list_display = ["display_number", "is_complete", "signup_deadline", "play_completion_deadline"]<|MERGE_RESOLUTION|>--- conflicted
+++ resolved
@@ -55,17 +55,13 @@
             logger.debug("'%s' looks like it's has tables already; bailing", tour)
             return
 
-<<<<<<< HEAD
         # It expired without any signups -- just nuke it
         if not TournamentSignup.objects.filter(tournament=tour).exists():
             logger.warning("'%s' has no signups; deleting it", tour)
             tour.delete()
             return
-=======
+
     for p in tour.signed_up_players().filter(partner__isnull=False, current_seat__isnull=True):
-        waiting_pairs.add(frozenset([p, p.partner]))
->>>>>>> 734a8eb3
-
         for _ in range(2):
             signed_up_pairs = list(tour.signed_up_pairs())
 
