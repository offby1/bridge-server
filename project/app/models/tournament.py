from __future__ import annotations

import datetime
import logging
from typing import TYPE_CHECKING, Any, Literal

from django.contrib import admin
from django.core.cache import cache
from django.core.signals import request_finished
from django.db import models, transaction
from django.dispatch import receiver
from django.utils import timezone


from bridge.xscript import BrokenDownScore

import app.models
import app.models.common
from app.models.signups import TournamentSignup
from app.models.throttle import throttle
from app.models.types import PK
import app.utils.movements
import app.utils.scoring

if TYPE_CHECKING:
    from collections.abc import Generator
    from django.db.models.manager import RelatedManager

    from app.models import Hand, Player


logger = logging.getLogger(__name__)


class TournamentSignupError(Exception):
    pass


class PlayerNotSeatedError(TournamentSignupError):
    pass


class PlayerNeedsPartnerError(TournamentSignupError):
    pass


class NotOpenForSignupError(TournamentSignupError):
    pass


class NoPairs(Exception):
    pass


def _do_signup_expired_stuff(tour: "Tournament") -> None:
    with transaction.atomic():
        if tour.hands().exists():
            logger.debug("'%s' looks like it has hands already; bailing", tour)
            return

        # It expired without any signups -- just nuke it
        if not TournamentSignup.objects.filter(tournament=tour).exists():
            logger.warning("'%s' has no signups; deleting it", tour)
            tour.delete()
            return

        TournamentSignup.objects.create_synths_for(tour)
        tour.create_hands_for_round(zb_round_number=0)
        assert tour.hands().count() == tour.get_movement().num_rounds
        if tour.play_completion_deadline is None:
            tour.play_completion_deadline = tour.compute_play_completion_deadline()
            tour.save()


# TODO -- replace this with a scheduled solution -- see the "django-q2" branch
@receiver(request_finished)
@throttle(seconds=60)
def check_for_expirations(sender, **kwargs) -> None:
    logger.debug(f"{sender=} {kwargs=}")
    t: Tournament

    with transaction.atomic():
        incompletes = Tournament.objects.filter(is_complete=False, signup_deadline__isnull=False)

        logger.debug(f"{Tournament.objects.count()} tournaments: {incompletes=}")

        for t in incompletes:
            logger.debug("Checking '%s': ", t)
            logger.debug(
                "signup deadline %s %s passed",
                t.signup_deadline,
                "has" if t.signup_deadline_has_passed() else "has not",
            )
            logger.debug(
                "play completion deadline %s %s passed",
                t.play_completion_deadline,
                "has" if t.play_completion_deadline_has_passed() else "has not",
            )
            if t.play_completion_deadline_has_passed():
                t.is_complete = True
                t.abandon_all_hands(
                    reason=f"Play completion deadline ({t.play_completion_deadline.isoformat()}) has passed"
                )
                t.save()
                continue

            if t.signup_deadline_has_passed():
                _do_signup_expired_stuff(t)


class TournamentStatus:
    pass


class Complete(TournamentStatus):
    pass


class Running(TournamentStatus):
    pass


class OpenForSignup(TournamentStatus):
    pass


# Hopefully our tournament won't be in the state for more than a millisecond
class ComputingPlayCompletionDeadline(TournamentStatus):
    pass


def _status(
    *,
    is_complete: bool,
    signup_deadline: datetime.datetime | None,
    play_completion_deadline: datetime.datetime | None,
    as_of: datetime.datetime,
) -> type[TournamentStatus]:
    if is_complete:
        return Complete
    if signup_deadline is None:
        return Running
    if as_of < signup_deadline:
        return OpenForSignup
    if play_completion_deadline is None:
        return ComputingPlayCompletionDeadline
    if as_of > play_completion_deadline:
        logger.warning(
            "Some tournament's play_completion_deadline has passed, but it hasn't (yet) been marked is_complete"
        )
        return Complete
    return Running


class TournamentManager(models.Manager):
    def create(self, *args, **kwargs) -> Tournament:
        kwargs = kwargs.copy()
        with transaction.atomic():
            if ("display_number") not in kwargs:
                max_ = self.aggregate(models.Max("display_number"))["display_number__max"] or 0
                kwargs["display_number"] = max_ + 1

            now = timezone.now()
            kwargs.setdefault("signup_deadline", now + datetime.timedelta(seconds=300))

            rv: Tournament = super().create(*args, **kwargs)
            logger.debug("Just created %s", rv)
            logger.debug(
                "Now it's %s; signup_deadline is %s; play_completion_deadline is %s",
                now,
                rv.signup_deadline,
                rv.play_completion_deadline,
            )
            return rv

    def current(self) -> Tournament | None:
        return self.filter(is_complete=False).first()

    def open_for_signups(self) -> models.QuerySet:
        return self.filter(is_complete=False).filter(signup_deadline__gte=timezone.now())

    def get_or_create_tournament_open_for_signups(self, **kwargs) -> tuple[Tournament, bool]:
        with transaction.atomic():
            now = timezone.now()
            incomplete_and_open_tournaments_qs = self.filter(
                models.Q(signup_deadline__gte=now), is_complete=False
            )

            logger.debug(f"{now=} {incomplete_and_open_tournaments_qs=}")
            if not incomplete_and_open_tournaments_qs.exists():
                logger.debug(
                    "No tournament exists that is incomplete, and open for signup through %s, so we will create a new one",
                    now,
                )
                new_tournament = self.create(**kwargs)
                logger.debug("... namely '%s'", new_tournament)
                return new_tournament, True

            first_incomplete: Tournament | None = incomplete_and_open_tournaments_qs.order_by(
                "signup_deadline"
            ).first()
            logger.debug(
                "An incomplete tournament (%s) exists, so we didn't need to create a new one",
                first_incomplete,
            )

            assert first_incomplete is not None

            logger.debug(
                f"An incomplete tournament (#{first_incomplete.display_number}) already exists; no need to create a new one",
            )
            return first_incomplete, False


# fmt:off

# fmt:on
class Tournament(models.Model):
    if TYPE_CHECKING:
        from app.models.board import Board

        board_set = RelatedManager["Board"]()

    boards_per_round_per_table = models.PositiveSmallIntegerField(default=3)

    # TODO -- replace this with a nullable `completed_at` DateTimefield
    is_complete = models.BooleanField(default=False)

    display_number = models.SmallIntegerField(unique=True)

    signup_deadline = models.DateTimeField(
        null=True, blank=True, default=None, db_comment="NULL means 'infintely far in the future'"
    )  # type: ignore[call-overload]
    play_completion_deadline = models.DateTimeField(
        null=True, blank=True, default=None, db_comment="NULL means 'infintely far in the future'"
    )  # type: ignore[call-overload]

    objects = TournamentManager()

    def matchpoints_by_pair(self) -> dict[str, tuple[int, float]]:
        # Convert the final score, which might be zero, into a dict of kwargs
        def consistent_score(fs: BrokenDownScore | Literal[0]) -> dict[str, int]:
            if fs == 0:
                return {"ns_raw_score": 0, "ew_raw_score": 0}
            return {"ns_raw_score": fs.north_south_points, "ew_raw_score": fs.east_west_points}

        hands = (
            app.utils.scoring.Hand(
                ns_id=(h.North.name, h.South.name),
                ew_id=(h.East.name, h.West.name),
                board_id=h.board.pk,
                **consistent_score(h.get_xscript().final_score()),
            )
            for h in self.hands()
            .filter(abandoned_because__isnull=True)
            .select_related(*app.models.common.attribute_names)
            .select_related("board")
            .select_related(*[f"{d}__user" for d in app.models.common.attribute_names])
        )

        scorer = app.utils.scoring.Scorer(hands=list(hands))
        return {str(k): v for k, v in scorer.matchpoints_by_pairs().items()}

<<<<<<< HEAD
    def players(self) -> models.QuerySet:
        # TODO -- make this one fancy-shmancy query, instead of a bunch of little ones
        pks = set()
        b: app.models.Board
        for b in self.board_set.all():
            h: app.models.Hand
            for h in b.hand_set.all():
                for _, player in h.players_by_direction_letter.items():
                    pks.add(player.pk)

        return app.models.Player.objects.filter(pk__in=pks)

    def compute_play_completion_deadline(self) -> datetime.datetime:
        # Compute the play deadline from

        # - the signup deadline

        # - 7.5 minutes per hand (https://web2.acbl.org/documentlibrary/clubs/cdHandbook.pdf says "The guideline for
        # - ACBL events is 15 minutes per two boards.")

        # - the number of boards any individual will play -- namely, the number of rounds times the number of boards per
        # - round.

        mvmt = self.get_movement()
        return (
            self.signup_deadline
            + mvmt.num_rounds
            * mvmt.boards_per_round_per_table
            * datetime.timedelta(seconds=450)  # 7.5 minutes
        )

    def check_consistency(self) -> None:
        """
        See if we have all the boards called for by our movement.
        This might not be the case if we were created from an old json Django fixture.
        """
        mvmt = self.get_movement()
        expected = mvmt.boards_per_round_per_table * len(mvmt.table_settings_by_table_number)
        assert self.board_set.count() == expected, (
            f"Expected {mvmt.boards_per_round_per_table=} * {len(mvmt.table_settings_by_table_number)=} => {expected} boards, but got {self.board_set.count()}"
        )

        for b in self.board_set.all():
            assert b.group is not None, f"Hey! {b=} ain't got no group"

    def rounds_played(self) -> tuple[int, int]:
        """
        Returns a tuple: the number of *completed* rounds, and the number of :model:`app.hand` s played in the current round.
        """
        num_completed_hands = sum([1 for h in self.hands().all() if h.is_complete])
        mvmt = self.get_movement()
        num_tables = len(mvmt.table_settings_by_table_number)
        boards_per_round_per_tournament = num_tables * mvmt.boards_per_round_per_table
        rv = divmod(num_completed_hands, boards_per_round_per_tournament)
        logger.debug(f"{num_completed_hands=} {boards_per_round_per_tournament=} => {rv=}")
        return rv

    @staticmethod
    def pairs_from_partnerships(players: models.QuerySet) -> Generator[app.utils.movements.Pair]:
        seen: set[PK] = set()

        for p in players:
            if p.pk not in seen and p.partner.pk not in seen:
                names = f"{p.name}, {p.partner.name}"
                yield app.utils.movements.Pair(id_=[p.pk, p.partner.pk], names=names)
                seen.add(p.pk)
                seen.add(p.partner.pk)

    def seated_pairs(self) -> Generator[app.utils.movements.Pair]:
        from app.models import Player

        yield from self.pairs_from_partnerships(Player.objects.currently_seated())

    def create_hands_for_round(self, *, zb_round_number: int) -> list[Hand]:
        rv: list[Hand] = []
        for zb_table_number in range(self.get_movement().num_rounds):
            try:
                rv.append(
                    app.models.Hand.objects.create_for_tournament(
                        self, zb_round_number=zb_round_number, zb_table_number=zb_table_number
                    )
                )
            # TODO -- figure out why we get these exceptions :-|  So far they're benign, but ...
            except app.models.hand.HandError as e:
                logger.warning(f"{e}: Continuing")
        return rv

    def _cache_key(self) -> str:
        return f"tournament:{self.pk}"

    def _cache_set(self, value: str) -> None:
        cache.set(self._cache_key(), value)

    def _cache_get(self) -> Any:
        return cache.get(self._cache_key())

    def get_movement(self) -> app.utils.movements.Movement:
        if (_movement := self._cache_get()) is None:
            logger.debug(f"{self.hands().count()} hands exist.")
            if self.hands().exists():
                # Collect all players who have played the hands.
                player_pks: set[PK] = set()
                for h in self.hands():
                    player_pks = player_pks.union(h.player_pks())
                from app.models import Player

                pairs = list(self.pairs_from_partnerships(Player.objects.filter(pk__in=player_pks)))
                logger.debug(f"self.pairs_from_partnerships => {pairs=}")
            else:
                assert self.signup_deadline_has_passed(), (
                    f"t#{self.display_number}: Cannot create a movement until the signup deadline ({self.signup_deadline}) has passed"
                )
                pairs = list(self.signed_up_pairs())
                logger.debug(f"signed_up_pairs => {pairs=}")

            if not pairs:
                msg = f"Tournament #{self.display_number}: Can't create a movement with no pairs!"
                raise NoPairs(msg)

            _movement = app.utils.movements.Movement.from_pairs(
                boards_per_round_per_table=self.boards_per_round_per_table,
                pairs=pairs,
                tournament=self,
=======
        with transaction.atomic():
            assert not self.board_set.exists(), (
                f"Don't add boards to {self}; it already has {self.board_set.count()}!!"
            )
            assert not self.is_complete, (
                f"Wassup! Don't add boards to a completed tournament!! {self}"
            )

            self._add_boards_internal(n=n)

            logger.debug("Added %d boards to %s", self.board_set.count(), self)

    # This is easier to test than add_boards, because it doesn't raise those assertions
    def _add_boards_internal(self, *, n: int) -> None:
        from app.models.board import Board, board_attributes_from_display_number

        for display_number in range(1, n + 1):
            board_attributes = board_attributes_from_display_number(
                display_number=display_number,
                rng_seeds=[
                    str(display_number).encode(),
                    str(self.pk).encode(),
                    settings.SECRET_KEY.encode(),
                ],
>>>>>>> 0ff091ec
            )
            assert _movement.num_phantoms == 0
            self._cache_set(_movement)

        return _movement

    def signup_deadline_has_passed(self) -> bool:
        if self.signup_deadline is None:
            return False
        return timezone.now() > self.signup_deadline

    def play_completion_deadline_has_passed(self) -> bool:
        if self.play_completion_deadline is None:
            return False
        return timezone.now() > self.play_completion_deadline

    def is_running(self) -> bool:
        return self.status() is Running

    def status(self) -> type[TournamentStatus]:
        return _status(
            is_complete=self.is_complete,
            signup_deadline=self.signup_deadline,
            play_completion_deadline=self.play_completion_deadline,
            as_of=timezone.now(),
        )

    def status_str(self) -> str:
        return self.status().__name__

    def short_string(self) -> str:
        return f"tournament #{self.display_number}"

    def sign_up_player_and_partner(self, player: Player) -> None:
        if self.status() is not OpenForSignup:
            msg = f"Tournament #{self.display_number} is {self.status_str()}, not open for signup; the signup deadline was {self.signup_deadline}"
            raise NotOpenForSignupError(msg)
        if player.partner is None:
            raise PlayerNeedsPartnerError(f"{player.name} has no partner")
        if any(p.currently_seated for p in (player, player.partner)):
            raise PlayerNotSeatedError(
                f"At least one of {(player.name, player.partner.name)} is currently seated"
            )
        for p in (player, player.partner):
            app.models.TournamentSignup.objects.get_or_create(
                defaults=dict(tournament=self), player=p
            )
        logger.debug(
            "Just signed up partners %s and %s for tournament #%s",
            player.name,
            player.partner.name,
            self.display_number,
        )

    def signed_up_pairs(self) -> Generator[app.utils.movements.Pair]:
        players = (
            self.signed_up_players()
            .select_related("user")
            .select_related("partner")
            .select_related("partner__user")
        )

        yield from self.pairs_from_partnerships(players)

    def signed_up_players(self) -> models.QuerySet:
        from app.models import Player

        return Player.objects.filter(
            player__in=app.models.TournamentSignup.objects.filter(tournament=self).values_list(
                "player", flat=True
            )
        )

    def __repr__(self) -> str:
        return f"<Tournament #{self.display_number} pk={self.pk}>"

    def __str__(self) -> str:
        rv = f"{self.short_string()}; {self.status().__name__}"
        if self.status() is not Complete:
            num_completed = sum([h.is_complete for h in self.hands()])
            rv += f"; {num_completed} hands played"

        return rv

    def hands(self) -> models.QuerySet:
        from app.models import Hand

        return Hand.objects.filter(board__in=self.board_set.all()).distinct()

    def abandon_all_hands(self, reason: str) -> None:
        with transaction.atomic():
            for player in self.players():
                player.unseat_me(reason=reason)
                player.save()

    def maybe_complete(self) -> None:
        with transaction.atomic():
            if self.is_complete:
                logger.info("Pff, no need to complete '%s' since it's already complete.", self)
                return

            all_hands_are_complete = self.hands().exists()
            for h in self.hands():
                if not h.is_complete:
                    all_hands_are_complete = False
                    break

            if all_hands_are_complete or self.play_completion_deadline_has_passed():
                self.is_complete = True
                self.save()

    def save(self, *args, **kwargs) -> None:
        if self.is_complete:
            victims = app.models.TournamentSignup.objects.filter(tournament=self)
            logger.debug("Deleting %s", victims)
            victims.delete()

        super().save(*args, **kwargs)

    class Meta:
        constraints = [
            models.CheckConstraint(  # type: ignore[call-arg]
                name="%(app_label)s_%(class)s_play_deadline_must_follow_signup_deadline",
                condition=(
                    models.Q(play_completion_deadline__isnull=True)
                    | models.Q(play_completion_deadline__gt=models.F("signup_deadline"))
                ),
            ),
            models.UniqueConstraint(  # type: ignore[call-arg]
                name="%(app_label)s_%(class)s_display_number_unique",
                fields=["display_number"],
            ),
        ]


@admin.register(Tournament)
class TournamentAdmin(admin.ModelAdmin):
    list_display = ["display_number", "is_complete", "signup_deadline", "play_completion_deadline"]<|MERGE_RESOLUTION|>--- conflicted
+++ resolved
@@ -262,7 +262,6 @@
         scorer = app.utils.scoring.Scorer(hands=list(hands))
         return {str(k): v for k, v in scorer.matchpoints_by_pairs().items()}
 
-<<<<<<< HEAD
     def players(self) -> models.QuerySet:
         # TODO -- make this one fancy-shmancy query, instead of a bunch of little ones
         pks = set()
@@ -386,32 +385,6 @@
                 boards_per_round_per_table=self.boards_per_round_per_table,
                 pairs=pairs,
                 tournament=self,
-=======
-        with transaction.atomic():
-            assert not self.board_set.exists(), (
-                f"Don't add boards to {self}; it already has {self.board_set.count()}!!"
-            )
-            assert not self.is_complete, (
-                f"Wassup! Don't add boards to a completed tournament!! {self}"
-            )
-
-            self._add_boards_internal(n=n)
-
-            logger.debug("Added %d boards to %s", self.board_set.count(), self)
-
-    # This is easier to test than add_boards, because it doesn't raise those assertions
-    def _add_boards_internal(self, *, n: int) -> None:
-        from app.models.board import Board, board_attributes_from_display_number
-
-        for display_number in range(1, n + 1):
-            board_attributes = board_attributes_from_display_number(
-                display_number=display_number,
-                rng_seeds=[
-                    str(display_number).encode(),
-                    str(self.pk).encode(),
-                    settings.SECRET_KEY.encode(),
-                ],
->>>>>>> 0ff091ec
             )
             assert _movement.num_phantoms == 0
             self._cache_set(_movement)
