--- conflicted
+++ resolved
@@ -1,8 +1,5 @@
 import base64
-<<<<<<< HEAD
 import datetime
-=======
->>>>>>> dd628c1e
 import importlib
 import json
 import logging
@@ -16,15 +13,12 @@
 from django.conf import settings
 from django.contrib import auth
 from django.core.exceptions import ValidationError
-from django.http import HttpResponse
+from django.http import HttpResponse, HttpResponseForbidden, HttpResponseRedirect
 from django.test import Client
 from django.urls import reverse
 
-<<<<<<< HEAD
-=======
-
->>>>>>> dd628c1e
 from .models import (
+    Board,
     Hand,
     HandError,
     Message,
@@ -32,12 +26,9 @@
     PlayerException,
     Tournament,
 )
-<<<<<<< HEAD
+
 from .models.board import board_attributes_from_display_number
-from .testutils import play_out_hand, set_auction_to
-=======
 from .testutils import set_auction_to
->>>>>>> dd628c1e
 from .views import hand, player
 
 logger = logging.getLogger(__name__)
@@ -64,7 +55,6 @@
     assert "cannot be changed" in str(e.value)
 
 
-<<<<<<< HEAD
 # You'd think the code-under-test would be simple enough to not warrant its own test.
 # And yet I managed to screw it up.
 def test_synthetic_player_text(usual_setup) -> None:
@@ -80,10 +70,6 @@
 
 def test_splitsville_doesnt_affect_opponents(usual_setup: Hand):
     h = usual_setup
-=======
-def test_splitsville_ejects_that_partnership_from_table(usual_setup):
-    the_table = Table.objects.first()
->>>>>>> dd628c1e
 
     north = h.modPlayer_by_seat(libSeat.NORTH)
     south = h.modPlayer_by_seat(libSeat.SOUTH)
@@ -381,7 +367,6 @@
     assert h.player_who_may_play is None
 
 
-<<<<<<< HEAD
 def test_hand_creation(j_northam, everybodys_password):
     SignupDeadline = datetime.datetime.fromisoformat("2000-01-01T00:00:00Z")
     PlayDeadline = datetime.datetime.fromisoformat("2111-11-11T11:11:11Z")
@@ -434,22 +419,6 @@
 
 
 def test__three_by_three_trick_display_context_for_table(usual_setup: Hand, rf) -> None:
-=======
-def test_no_bogus_tables(usual_setup):
-    count_before = Table.objects.count()
-    with pytest.raises(SeatException):
-        Table.objects.create_with_two_partnerships(
-            p1=Player.objects.get_by_name("Jeremy Northam"),
-            p2=Player.objects.get_by_name("Clint Eastwood"),
-            tournament=Tournament.objects.first(),
-        )
-    count_after = Table.objects.count()
-
-    assert count_after == count_before
-
-
-def test__three_by_three_trick_display_context_for_table(usual_setup, rf) -> None:
->>>>>>> dd628c1e
     request = rf.get("/woteva/")
     h = usual_setup
 
