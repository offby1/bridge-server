{% load partials %}
{% load player_extras %}
{% partialdef auction-partial %}
<div id="auction">
<<<<<<< HEAD
  {{ table.current_auction.status }}

  <table
      class="table">
    <th>
      <tr>
        <td>
          <i>West</i>
        </td>
        <td>
          <i>North</i>
        </td>
        <td>
          <i>East</i>
        </td>
        <td>
          <i>South</i>
        </td>
      </tr>
    </th>
    <tbody>
      {% for row in table.current_auction.fancy_HTML_display %}
      <tr>
        {% for call in row %}
        <td>
          {% if call is not None %}{{ call|safe }}{% endif %}
        </td>
        {% endfor %}
      </tr>
      {% endfor %}
    </tbody>
  </table>
=======
    {{ table.current_auction.status }}
    <table class="table fs-4">
        <th>
            <tr>
                <td>
                    <i>West</i>
                </td>
                <td>
                    <i>North</i>
                </td>
                <td>
                    <i>East</i>
                </td>
                <td>
                    <i>South</i>
                </td>
            </tr>
        </th>
        <tbody>
            {% for row in table.current_auction.fancy_HTML_display %}
                <tr>
                    {% for call in row %}
                        <td>
                            {% if call is not None %}{{ call|safe }}{% endif %}
                        </td>
                    {% endfor %}
                </tr>
            {% endfor %}
        </tbody>
    </table>
>>>>>>> 20ea143a
</div>
{% endpartialdef auction-partial %}
{% partialdef auction-scripts %}
<script>
var es = new ReconnectingEventSource('{{ auction_event_source_endpoint }}');

es.addEventListener('message', function (e) {
    console.log("Auction event listener saw " + e.data);

    var d = JSON.parse(e.data) ;
    // for now, totally ignore the content of the message, and just reload the partial
    htmx.ajax('GET', '{{ auction_partial_endpoint }}', {target:'#auction', swap:'outerHTML'});

}, false);

htmx.on("htmx:responseError", function(evt) {
   alert(evt.detail.xhr.response);
});

</script>
{% endpartialdef auction-scripts %}<|MERGE_RESOLUTION|>--- conflicted
+++ resolved
@@ -2,42 +2,8 @@
 {% load player_extras %}
 {% partialdef auction-partial %}
 <div id="auction">
-<<<<<<< HEAD
-  {{ table.current_auction.status }}
-
-  <table
-      class="table">
-    <th>
-      <tr>
-        <td>
-          <i>West</i>
-        </td>
-        <td>
-          <i>North</i>
-        </td>
-        <td>
-          <i>East</i>
-        </td>
-        <td>
-          <i>South</i>
-        </td>
-      </tr>
-    </th>
-    <tbody>
-      {% for row in table.current_auction.fancy_HTML_display %}
-      <tr>
-        {% for call in row %}
-        <td>
-          {% if call is not None %}{{ call|safe }}{% endif %}
-        </td>
-        {% endfor %}
-      </tr>
-      {% endfor %}
-    </tbody>
-  </table>
-=======
     {{ table.current_auction.status }}
-    <table class="table fs-4">
+    <table class="table">
         <th>
             <tr>
                 <td>
@@ -66,7 +32,6 @@
             {% endfor %}
         </tbody>
     </table>
->>>>>>> 20ea143a
 </div>
 {% endpartialdef auction-partial %}
 {% partialdef auction-scripts %}
