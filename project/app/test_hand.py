--- conflicted
+++ resolved
@@ -16,15 +16,10 @@
 from bridge.seat import Seat as libSeat
 from bridge.table import Player as libPlayer
 
-<<<<<<< HEAD
-import app.models.board
 from .models import AuctionError, Board, Hand, Player, Tournament, board, hand
 from .models.tournament import _do_signup_expired_stuff
-from .testutils import play_out_hand, set_auction_to
-=======
-from .models import AuctionError, Board, Hand, Player, Table, Tournament, board, hand
 from .testutils import set_auction_to
->>>>>>> dd628c1e
+
 from .views.hand import (
     _bidding_box_context_for_hand,
     _maybe_redirect_or_error,
@@ -441,7 +436,6 @@
     h = Hand.objects.first()
     assert not h.is_complete
 
-<<<<<<< HEAD
     for dir_ in h.direction_names:
         assert getattr(h, dir_, None) is not None
 
@@ -451,13 +445,6 @@
     south: Player | None = north.partner
     assert south is not None
 
-=======
-    seats = h.table.current_seats()
-    assert len(seats) == 4
-
-    north = seats[0].player
-    south = north.partner
->>>>>>> dd628c1e
     north.break_partnership()
     assert not north.currently_seated
     assert not south.currently_seated
@@ -489,21 +476,11 @@
         p2=Player.objects.get_by_name("e2"),
         tournament=Tournament.objects.first(),
     )
-<<<<<<< HEAD
-=======
-    for p in Player.objects.all():
-        print(f"{p.name}: {p.current_seat.direction} at {p.current_seat.table}")
->>>>>>> dd628c1e
 
     h = Hand.objects.get(pk=h.pk)
     assert h.is_abandoned
 
     message = h.abandoned_because
-<<<<<<< HEAD
+
     assert north.name in message or south.name in message
-    assert "left" in message
-=======
-    assert north.name in message
-    assert south.name in message
-    assert "left their seats" in message
->>>>>>> dd628c1e
+    assert "left" in message