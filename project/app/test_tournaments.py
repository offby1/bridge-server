import collections
import datetime

from freezegun import freeze_time
import pytest
from bridge.card import Card
from bridge.contract import Call
from django.contrib import auth
from django.http.response import HttpResponseForbidden

import app.views.hand
import app.views.table.details
<<<<<<< HEAD
from app.models import Board, Hand, Player, Table, TableException, Tournament
=======
from app.models import Board, Hand, NoMoreBoards, Player, Table, Tournament
>>>>>>> 176ed987
import app.models.board

from .testutils import play_out_hand

# mumble import settings, monkeypatch, change BOARDS_PER_TOURNAMENT to 2 for convenience


def test_initial_setup_has_no_more_than_one_incomplete_tournament(usual_setup) -> None:
    assert Tournament.objects.filter(is_complete=False).count() < 2


@pytest.fixture
def just_completed(played_almost_to_completion) -> Tournament:
    for p in Player.objects.all():
        print(f"{p.name}: {p.currently_seated=}")

    before = Tournament.objects.filter(is_complete=False).first()
    assert before is not None

    h1 = Hand.objects.get(pk=1)
    west = Player.objects.get_by_name("Adam West")
    h1.add_play_from_player(player=west.libraryThing(), card=Card.deserialize("♠A"))

    return before


def test_completing_one_tournament_causes_a_new_one_to_magically_appear(
    played_almost_to_completion,
) -> None:
    Board.objects.filter(pk=2).delete()  # speeds the test up

    tally_before = collections.Counter(Tournament.objects.values_list("is_complete", flat=True))
    assert tally_before == {False: 1}

    before = Tournament.objects.filter(is_complete=False).first()
    assert before is not None

    h1 = Hand.objects.get(pk=1)
    west = Player.objects.get_by_name("Adam West")
    h1.add_play_from_player(player=west.libraryThing(), card=Card.deserialize("♠A"))

    tally_after = collections.Counter(Tournament.objects.values_list("is_complete", flat=True))
    assert tally_after == {True: 1, False: 1}


def test_completing_one_tournament_ejects_players(played_almost_to_completion) -> None:
    Board.objects.filter(pk=2).delete()  # speeds the test up

    h1 = Hand.objects.get(pk=1)
    west = Player.objects.get_by_name("Adam West")
    h1.add_play_from_player(player=west.libraryThing(), card=Card.deserialize("♠A"))

    assert not Player.objects.filter(currently_seated=True).exists()


def test_hand_from_completed_tournament_can_serialize(just_completed, rf) -> None:
    request = rf.get("/wat")
    request.user = Player.objects.get_by_name("Adam West").user
    response = app.views.hand.hand_serialized_view(request, pk=1)
    print(f"{response=}")


def test_tournament_end(
    nearly_completed_tournament, everybodys_password, monkeypatch, client
) -> None:
    assert Board.objects.count() == 1
    with monkeypatch.context() as m:
        t1 = Table.objects.first()
        assert t1 is not None
        assert Table.objects.count() == 1

        m.setattr(app.models.board, "BOARDS_PER_TOURNAMENT", 1)
        assert app.models.board.BOARDS_PER_TOURNAMENT == 1

        # Create a second table in this tournament.
        for name in ("n2", "e2", "s2", "w2"):
            u = auth.models.User.objects.create(username=name, password=everybodys_password)
            Player.objects.create(user=u)
        n2 = Player.objects.get_by_name("n2")
        n2.partner_with(Player.objects.get_by_name("s2"))

        e2 = Player.objects.get_by_name("e2")
        e2.partner_with(Player.objects.get_by_name("w2"))

        t2 = Table.objects.create_with_two_partnerships(n2, e2)
        # Complete the first table.

        h1 = Hand.objects.get(pk=1)
        west = Player.objects.get_by_name("Adam West")
        h1.add_play_from_player(player=west.libraryThing(), card=Card.deserialize("♠A"))

        # Have someone at the first table click "Next Board Plz".
        with pytest.raises(NoMoreBoards):
            t1.next_board()

        client.force_login(t1.seat_set.first().player.user)
        response = client.post(f"/table/{t1.pk}/new-board-plz/")
        assert response.status_code == 302
        assert response.url == "/table/?tournament=1"

        for t in Tournament.objects.all():
            assert t.board_set.count() <= app.models.board.BOARDS_PER_TOURNAMENT

        play_out_hand(t2)

        t1.refresh_from_db()
        assert t1.tournament.is_complete

        with pytest.raises(NoMoreBoards):
            t1.next_board()

        t2.refresh_from_db()
<<<<<<< HEAD
        assert t2.next_board() is None


def test_signup_deadline(nobody_seated) -> None:
    p1 = Player.objects.first()
    assert p1 is not None
    p3 = Player.objects.exclude(pk=p1.pk).exclude(pk=p1.partner.pk).first()
    assert p3 is not None

    Tuesday = datetime.datetime.fromisoformat("2012-01-10T00:00:00Z")
    Wednesday = Tuesday + datetime.timedelta(seconds=3600 * 24)
    Thursday = Wednesday + datetime.timedelta(seconds=3600 * 24)

    with freeze_time(Tuesday):
        # Create a tournament whose signup deadline is comfortably in the future.
        the_tournament = Tournament.objects.create(signup_deadline=Wednesday)
        # Ensure we can sign up.

        # I guess this is what I mean by "sign up"
        Table.objects.create_with_two_partnerships(p1, p3, tournament=the_tournament)

    # Scoot the clock forward, past the deadline.
    with freeze_time(Thursday):
        # Ensure that we can *not* sign up.
        with pytest.raises(TableException) as e:
            Table.objects.create_with_two_partnerships(p1, p3, tournament=the_tournament)

        assert "deadline" in str(e.value)
        assert "has passed" in str(e.value)


def test_play_completion_deadline(usual_setup) -> None:
    # All players are initially seated
    assert not Player.objects.filter(currently_seated=False).exists()

    north = Player.objects.get_by_name("Jeremy Northam")

    Today = datetime.datetime.fromisoformat("2012-01-10T00:00:00Z")
    Tomorrow = Today + datetime.timedelta(seconds=3600 * 24)
    DayAfter = Tomorrow + datetime.timedelta(seconds=3600 * 24)

    table = north.current_table
    the_tournament = table.tournament
    hand = table.current_hand

    with freeze_time(Today):
        the_tournament.signup_deadline = Today
        the_tournament.play_completion_deadline = Tomorrow
        the_tournament.save()

        hand.add_call_from_player(player=north.libraryThing(), call=Call.deserialize("Pass"))

    east = Player.objects.get_by_name("Clint Eastwood")
    with freeze_time(DayAfter):
        with pytest.raises(TableException) as e:
            hand.add_call_from_player(player=east.libraryThing(), call=Call.deserialize("Pass"))

        assert "deadline" in str(e.value)
        assert "has passed" in str(e.value)

        # All players have been ejected
        assert not Player.objects.filter(currently_seated=True).exists()

        hand.refresh_from_db()
        del hand.is_abandoned

        assert hand.is_abandoned
        assert "expired" in hand.abandoned_because


def test_deadline_via_view(usual_setup, rf) -> None:
    north = Player.objects.get_by_name("Jeremy Northam")
    Today = datetime.datetime.fromisoformat("2012-01-10T00:00:00Z")
    Tomorrow = Today + datetime.timedelta(seconds=3600 * 24)
    DayAfter = Tomorrow + datetime.timedelta(seconds=3600 * 24)

    table = north.current_table
    the_tournament = table.tournament

    the_tournament.signup_deadline = Today
    the_tournament.play_completion_deadline = Tomorrow
    the_tournament.save()

    table = north.current_table

    with freeze_time(DayAfter):
        request = rf.post("/", data={"call": "Pass"})
        request.user = north.user

        response = app.views.table.details.call_post_view(request, table.current_hand.pk)
        assert response.status_code == HttpResponseForbidden.status_code
        assert b"deadline" in response.content
        assert b"has passed" in response.content
=======
        with pytest.raises(NoMoreBoards):
            t2.next_board()


def test_no_stragglers(
    nearly_completed_tournament, everybodys_password, monkeypatch, client
) -> None:
    assert Board.objects.count() == 1
    with monkeypatch.context() as m:
        t1 = Table.objects.first()
        assert t1 is not None
        assert Table.objects.count() == 1
        print(f"{t1.current_hand.board=}")
        m.setattr(app.models.board, "BOARDS_PER_TOURNAMENT", 1)
        assert app.models.board.BOARDS_PER_TOURNAMENT == 1

        # Complete the first table.

        h1 = Hand.objects.get(pk=1)
        west = Player.objects.get_by_name("Adam West")
        h1.add_play_from_player(player=west.libraryThing(), card=Card.deserialize("♠A"))
        assert t1.tournament.is_complete

        north = Player.objects.get_by_name("Jeremy Northam")
        west = Player.objects.get_by_name("Adam West")

        t2 = Table.objects.create_with_two_partnerships(north, west)
        print(f"{t2.hand_set.all()=}")
        assert t2 is None or t2.hand_set.count() > 0
        print(f"{t2.current_hand.board=}")
>>>>>>> 176ed987
<|MERGE_RESOLUTION|>--- conflicted
+++ resolved
@@ -10,11 +10,7 @@
 
 import app.views.hand
 import app.views.table.details
-<<<<<<< HEAD
-from app.models import Board, Hand, Player, Table, TableException, Tournament
-=======
-from app.models import Board, Hand, NoMoreBoards, Player, Table, Tournament
->>>>>>> 176ed987
+from app.models import Board, Hand, NoMoreBoards, Player, Table, TableException, Tournament
 import app.models.board
 
 from .testutils import play_out_hand
@@ -127,8 +123,9 @@
             t1.next_board()
 
         t2.refresh_from_db()
-<<<<<<< HEAD
-        assert t2.next_board() is None
+
+        with pytest.raises(NoMoreBoards):
+            t2.next_board()
 
 
 def test_signup_deadline(nobody_seated) -> None:
@@ -221,9 +218,6 @@
         assert response.status_code == HttpResponseForbidden.status_code
         assert b"deadline" in response.content
         assert b"has passed" in response.content
-=======
-        with pytest.raises(NoMoreBoards):
-            t2.next_board()
 
 
 def test_no_stragglers(
@@ -251,5 +245,4 @@
         t2 = Table.objects.create_with_two_partnerships(north, west)
         print(f"{t2.hand_set.all()=}")
         assert t2 is None or t2.hand_set.count() > 0
-        print(f"{t2.current_hand.board=}")
->>>>>>> 176ed987
+        print(f"{t2.current_hand.board=}")