--- conflicted
+++ resolved
@@ -7,12 +7,7 @@
 import pytest
 from django_eventstream.models import Event  # type: ignore[import-untyped]
 
-<<<<<<< HEAD
 from .models import Hand, Player
-=======
-from .models import Hand, Player, Table, Tournament
-import app.models.tournament
->>>>>>> dd628c1e
 from .testutils import set_auction_to
 
 
@@ -89,20 +84,6 @@
     assert any(sought(d.data) for d in cap.events)
 
 
-<<<<<<< HEAD
-=======
-@pytest.mark.usefixtures("fresh_tournament")
-def test_sends_new_hand_event_to_table_channel() -> None:
-    tour = Tournament.objects.first()
-    assert tour is not None
-
-    with CapturedEvents() as cap:
-        app.models.tournament._do_signup_expired_stuff(tour)
-
-    assert any("new-hand" in m.data for m in cap.events)
-
-
->>>>>>> dd628c1e
 def test_includes_dummy_in_new_play_event_for_opening_lead(usual_setup) -> None:
     h = usual_setup
     set_auction_to(
