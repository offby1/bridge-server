--- conflicted
+++ resolved
@@ -6,22 +6,16 @@
 import bridge.card
 import bridge.contract
 import bridge.seat
-from django.conf import settings
-from django.core.paginator import Paginator
 from django.http import (
     HttpResponse,
-    HttpResponseBadRequest,
-    HttpResponseRedirect,
 )
 from django.shortcuts import get_object_or_404
-from django.template.response import TemplateResponse
-from django.urls import reverse
 from django.views.decorators.http import require_http_methods
 
 import app.models
 from app.models.types import PK
 from app.models.utils import assert_type
-from app.views import Forbid, NotFound
+from app.views import Forbid
 from app.views.misc import (
     AuthedHttpRequest,
     logged_in_as_player_required,
@@ -105,75 +99,4 @@
     except app.models.hand.PlayError as e:
         return Forbid(str(e))
 
-    return HttpResponse()
-
-
-@require_http_methods(["POST"])
-@logged_in_as_player_required()
-<<<<<<< HEAD
-def new_table_for_two_partnerships(
-    request: AuthedHttpRequest, tournament_pk: str, pk1: str, pk2: str
-) -> HttpResponse:
-    assert request.user.player is not None
-
-    p1: app.models.Player = get_object_or_404(app.models.Player, pk=pk1)
-    if p1.partner is None:
-        return Forbid(f"Hey man {p1.name} doesn't have a partner")
-
-    p2: app.models.Player = get_object_or_404(app.models.Player, pk=pk2)
-    if p2.partner is None:
-        return Forbid(f"Hey man {p2.name} doesn't have a partner")
-
-    p3: app.models.Player = get_object_or_404(app.models.Player, pk=p1.partner.pk)
-    p4: app.models.Player = get_object_or_404(app.models.Player, pk=p2.partner.pk)
-
-    all_four = {p1, p2, p3, p4}
-    if len(all_four) != 4:
-        return Forbid(f"Hey man {[p.name for p in all_four]} isn't four distinct players")
-
-    if request.user.player not in all_four:
-        return Forbid(
-            f"Hey man {request.user.player.name} isn't one of {[p.name for p in all_four]}"
-        )
-
-    logger.debug("OK, %s is one of %s", request.user.player.name, [p.name for p in all_four])
-
-    raise Exception("TODO")
-    return Forbid("Oh whoops")
-=======
-def new_board_view(request: AuthedHttpRequest, pk: PK) -> HttpResponse:
-    assert request.user.player is not None
-
-    table: app.models.Table = get_object_or_404(app.models.Table, pk=pk)
-
-    # If this table already has an "active" hand, just redirect to that.
-    ch = table.current_hand
-    if not ch.is_complete:
-        logger.debug("%s has an active hand %s, so redirecting to that", table, ch.pk)
-        return HttpResponseRedirect(reverse("app:hand-detail", args=[ch.pk]))
-
-    return HttpResponseRedirect(reverse("app:hand-archive", args=[table.current_hand.pk]))
-
-
-@require_http_methods(["POST"])
-@logged_in_as_player_required()
-def set_table_tempo_view(
-    request: AuthedHttpRequest,
-    table_pk: PK,
-) -> HttpResponse:
-    logger.debug("%s %s", table_pk, request.POST)
-    if settings.DEPLOYMENT_ENVIRONMENT == "production":
-        return NotFound("Geez I dunno what you're talking about")
-
-    table: app.models.Table = get_object_or_404(app.models.Table, pk=table_pk)
-    payload = request.POST.get("tempo-seconds")
-    if payload is None:
-        return HttpResponseBadRequest("request is missing a value")
-    tempo_seconds: float = float(payload)
-
-    table.tempo_seconds = tempo_seconds
-    table.save()
-    response_text = f"{table=} {table.tempo_seconds=}"
-    logger.debug("Returning %s", response_text)
-    return HttpResponse(response_text)
->>>>>>> dd628c1e
+    return HttpResponse()