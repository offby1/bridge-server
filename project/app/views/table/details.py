--- conflicted
+++ resolved
@@ -28,13 +28,7 @@
 from app.models.utils import assert_type
 from app.views.misc import (
     AuthedHttpRequest,
-<<<<<<< HEAD
-    HttpRequest,
     logged_in_as_player_required,
-    player_who_can_view_hand,
-=======
-    logged_in_as_player_required,
->>>>>>> 6b811530
 )
 
 logger = logging.getLogger(__name__)
@@ -80,16 +74,6 @@
 
 @csrf_exempt
 @require_http_methods(["POST"])
-<<<<<<< HEAD
-def call_post_view(request: HttpRequest, hand_pk: str) -> HttpResponse:
-    hand: app.models.Hand = get_object_or_404(app.models.Hand, pk=hand_pk)
-
-    if not (player := player_who_can_view_hand(request, hand)):
-        return HttpResponseForbidden()
-
-    assert_type(player, app.models.Player)
-    assert player is not None
-=======
 @logged_in_as_player_required()
 def call_post_view(request: AuthedHttpRequest, hand_pk: str) -> HttpResponse:
     hand: app.models.Hand = get_object_or_404(app.models.Hand, pk=hand_pk)
@@ -97,7 +81,6 @@
     player = request.user.player
     assert player is not None
     assert_type(player, app.models.Player)
->>>>>>> 6b811530
 
     try:
         who_clicked = player.libraryThing()
@@ -125,13 +108,6 @@
 
 @csrf_exempt
 @require_http_methods(["POST"])
-<<<<<<< HEAD
-def play_post_view(request: HttpRequest, hand_pk: str, seat_pk: str) -> HttpResponse:
-    hand: app.models.Hand = get_object_or_404(app.models.Hand, pk=hand_pk)
-
-    if not (who_clicked := player_who_can_view_hand(request, hand)):
-        return HttpResponseForbidden()
-=======
 @logged_in_as_player_required()
 def play_post_view(request: AuthedHttpRequest, hand_pk: str, seat_pk: str) -> HttpResponse:
     hand: app.models.Hand = get_object_or_404(app.models.Hand, pk=hand_pk)
@@ -139,7 +115,6 @@
     who_clicked = request.user.player
     assert who_clicked is not None
     assert_type(who_clicked, app.models.Player)
->>>>>>> 6b811530
 
     if hand.player_who_may_play is None:
         return HttpResponseForbidden("Hey! Ain't nobody allowed to play now")
