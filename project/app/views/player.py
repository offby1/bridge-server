from __future__ import annotations

import contextlib
import json
import logging
import time
from typing import Any

from django.contrib import messages as django_web_messages
from django.core.paginator import Paginator
from django.db.models import Q
from django.http import (
    HttpRequest,
    HttpResponse,
    HttpResponseBadRequest,
    HttpResponseForbidden,
    HttpResponseNotAllowed,
    HttpResponseNotFound,
    HttpResponseRedirect,
)
from django.shortcuts import get_object_or_404, render
from django.template.response import TemplateResponse
from django.urls import reverse
from django.utils.html import escape, format_html
from django.views.decorators.http import require_http_methods
from django_eventstream import send_event  # type: ignore [import-untyped]

from app.models import Message, PartnerException, Player
from app.models.player import JOIN, SPLIT
from app.models.types import PK

from .misc import AuthedHttpRequest, logged_in_as_player_required

logger = logging.getLogger(__name__)


def player_detail_endpoint(*, player_pk: PK) -> str:
    return reverse("app:player", args=[player_pk])


def player_link(player: Player) -> str:
    return format_html(
        "<a href='{}'>{}</a>",
        player_detail_endpoint(player_pk=player.pk),
        player,
    )


def partnership_status_channel_name(*, viewer, subject) -> str:
    return f"partnership-status:{viewer.pk=}:{subject.pk=}"


def _splitsville_context(*, request: AuthedHttpRequest, player_pk: PK) -> dict[str, Any]:
    return {
        "button_content": "Splitsville!!",
        "button_submit_value": SPLIT,
        "form_action": player_detail_endpoint(player_pk=player_pk),
        "input_hidden_value": request.get_full_path(),
    }


def _partnerup_context(*, request: AuthedHttpRequest, subject_pk: PK) -> dict[str, Any]:
    return {
        "button_content": "Partner 'em Up, Boss",
        "button_submit_value": JOIN,
        "form_action": player_detail_endpoint(player_pk=subject_pk),
        "input_hidden_value": reverse("app:players")
        + "?has_partner=True&seated=False&exclude_me=True",
    }


def _tableup_context(*, request: AuthedHttpRequest, subject_pk: PK) -> dict[str, Any]:
    assert request.user.player is not None
    return {
        "button_content": "Table Up With Yon Dudes",
        "button_submit_value": "",
        "form_action": reverse(
            "app:new-table", kwargs=dict(pk1=subject_pk, pk2=request.user.player.pk)
        ),
    }


def _find_a_partner_link():
    return format_html(
<<<<<<< HEAD
        """<a href="{}">Find swinging singles in your area.</a>""",
        reverse("app:players") + "?lookin_for_love=True&exclude_me=True",
=======
        """<a style="font-size: 5em;"
              href="{}?has_partner=False&exclude_me=True">Find a partner.</a>""",
        reverse("app:players"),
>>>>>>> 0a1dfafe
    )


def _describe_partnership(*, subject: Player, as_viewed_by: Player) -> str:
    if subject.partner is None:
        if subject == as_viewed_by:
            return _find_a_partner_link()

        return f"{subject} has no partner 😢"

    possessive_noun = f"{subject}'s"
    if subject == as_viewed_by:
        possessive_noun = "Your"

    if subject.partner == as_viewed_by:
        text = format_html("{} partner is, gosh, you!", possessive_noun)
    else:
        text = format_html("{} partner is {}", possessive_noun, player_link(subject.partner))

    return format_html("{}", text)


def _get_partner_action_from_context(
    *, request: AuthedHttpRequest, subject: Player, as_viewed_by: Player | None
) -> dict[str, Any] | None:
    """
    If viewer == subject, the outcome is "splitsville" if viewer has a partner; otherwise "Nuttin'".  Otherwise ...

    Each player has (for our purposes) a few possible states:

    * no partner, unseated
    * partner, unseated
    * partner, seated

    Otherwise

    | viewer state      | subject state     | outcome                                                        |
    |-------------------+-------------------+----------------------------------------------------------------|
    | no partner        | no partner        | partnerup                                                      |
    | no partner        | partner, unseated | --                                                             |
    | no partner        | seated            | --                                                             |
    | partner, unseated | no partner        | --                                                             |
    | partner, unseated | partner, unseated | splitsville, if we are each other's partner; otherwise tableup |
    | partner, unseated | seated            | --                                                             |
    | seated            | no partner        | --                                                             |
    | seated            | partner, unseated | --                                                             |
    | seated            | seated            | splitsville, if we are each other's partner; otherwise nothing |
    """

    if as_viewed_by is None:
        return None

    if as_viewed_by == subject:
        if subject.partner is not None:
            return _splitsville_context(request=request, player_pk=subject.pk)

        return None

    if subject.partner == as_viewed_by:
        return _splitsville_context(request=request, player_pk=subject.pk)

    if {subject.partner, as_viewed_by.partner} == {None}:
        return _partnerup_context(request=request, subject_pk=subject.pk)

    if as_viewed_by.partner is None:
        return None

    if {subject.currently_seated, as_viewed_by.currently_seated} == {
        False
    } and not subject.currently_seated:
        if subject.partner == as_viewed_by:
            return _splitsville_context(request=request, player_pk=subject.pk)
        else:
            return _tableup_context(request=request, subject_pk=subject.pk)

    return None


def _partnership_context(
    *, request: AuthedHttpRequest, subject: Player, as_viewed_by: Player
) -> dict[str, Any]:
    context = {
        "as_viewed_by": as_viewed_by,
        "partnership_event_source_endpoint": f"/events/player/{partnership_status_channel_name(viewer=as_viewed_by, subject=subject)}",
        "subject": subject,
        "text": _describe_partnership(subject=subject, as_viewed_by=as_viewed_by),
    }
    if (
        form_stuff := _get_partner_action_from_context(
            request=request, subject=subject, as_viewed_by=as_viewed_by
        )
    ) is not None:
        context["button_context"] = form_stuff

    return context


def _chat_disabled_explanation(*, sender, recipient) -> str | None:
    # You can always mumble to yourself.
    if sender == recipient:
        return None

    if recipient.current_seat:
        return f"{recipient} is already seated"
    if sender.current_seat:
        return "You are already seated"

    return None


@require_http_methods(["GET", "POST"])
@logged_in_as_player_required()
def player_detail_view(request: AuthedHttpRequest, pk: PK | None = None) -> HttpResponse:
    assert request.user.player is not None
    who_clicked = request.user.player  # aka "as_viewed_by"
    redirect_to_table = False

    if pk is None:
        if request.method != "GET":
            return HttpResponseNotAllowed(["GET"])

        pk = request.user.player.pk
        redirect_to_table = True

    subject: Player = get_object_or_404(Player, pk=pk)

    if redirect_to_table and subject.currently_seated:
        assert subject.current_table is not None
        return HttpResponseRedirect(
            reverse("app:hand-detail", kwargs={"pk": subject.current_table.current_hand.pk})
        )

    common_context = {
        "chat_disabled": _chat_disabled_explanation(sender=who_clicked, recipient=subject),
        "chat_event_source_endpoint": f"/events/player/{Message.channel_name_from_players(who_clicked, subject)}",
        "chat_messages": (
            [
                m.as_html()
                for m in Message.objects.get_for_player_pair(who_clicked, subject)
                .order_by("timestamp")
                .all()[0:100]
            ]
        ),
        "chat_post_endpoint": reverse(
            "app:send_player_message",
            kwargs={"recipient_pk": subject.pk},
        ),
        "chat_target": subject,
        "player": subject,
    }

    if request.method == "POST":
        action = request.POST.get("action")

        try:
            if action == SPLIT:
                who_clicked.break_partnership()
            elif action == JOIN:
                who_clicked.partner_with(subject)
            else:
                return HttpResponseBadRequest(
                    escape(f"{action=} but I only accept {SPLIT=} or {JOIN=}")
                )

        except PartnerException as e:
            django_web_messages.add_message(
                request,
                django_web_messages.INFO,
                str(e),
                fail_silently=True,
            )
            return HttpResponseForbidden(str(e))

        if (next_ := request.POST.get("next")) is None:
            next_ = request.get_full_path()

        return HttpResponseRedirect(next_)

    return TemplateResponse(
        request,
        "player_detail.html",
        context=common_context
        | _partnership_context(request=request, subject=subject, as_viewed_by=who_clicked),
    )


@require_http_methods(["POST"])
@logged_in_as_player_required(redirect=False)
def send_player_message(request: AuthedHttpRequest, recipient_pk: PK) -> HttpResponse:
    sender = request.user.player
    recipient: Player = get_object_or_404(Player, pk=recipient_pk)

    if explanation := _chat_disabled_explanation(sender=sender, recipient=recipient):
        return HttpResponseForbidden(explanation)

    channel_name, message_type, message_content = Message.create_player_event_args(
        from_player=sender,
        message=request.POST["message"],
        recipient=recipient,
    )

    send_event(
        channel_name,
        message_type,
        message_content,
        json_encode=False,
    )

    return HttpResponse(
        message_content,
    )


@require_http_methods(["POST"])
@logged_in_as_player_required(redirect=False)
def bot_checkbox_view(request: AuthedHttpRequest, pk: PK) -> HttpResponse:
    playa: Player = get_object_or_404(Player, pk=pk)

    try:
        wait_time = float(request.POST.get("wait_time", "0"))
    except ValueError as e:
        logger.warning("%s; will not wait", e)
        wait_time = 0

    logger.debug(f"Hi folks! {playa.name=} {pk=} {request.POST=}; {wait_time=}")

    if wait_time > 0:
        logger.debug("Waiting %f seconds, since %s", wait_time, request.POST)
        time.sleep(wait_time)

    try:
        playa.toggle_bot()
    except Exception as e:
        return TemplateResponse(
            request,
            "bot-checkbox-partial.html#bot-checkbox-partial",
            context={"error_message": str(e)},
        )

    return TemplateResponse(
        request, "bot-checkbox-partial.html#bot-checkbox-partial", context={"error_message": ""}
    )


def by_name_or_pk_view(request: HttpRequest, name_or_pk: str) -> HttpResponse:
    p = Player.objects.filter(user__username=name_or_pk).first()

    if p is None:
        with contextlib.suppress(ValueError):
            p = Player.objects.filter(pk=name_or_pk).first()

        if p is None:
            logger.debug(f"Nuttin' from pk={name_or_pk=}")
            return HttpResponseNotFound()

    payload = {
        "pk": p.pk,
        "current_table_pk": p.current_table_pk(),
        "current_seat_pk": p.current_seat.pk if p.current_seat is not None else None,
        "name": p.name,
    }

    return HttpResponse(json.dumps(payload), headers={"Content-Type": "text/json"})


def player_list_view(request):
    has_partner = request.GET.get("has_partner")
    seated = request.GET.get("seated")
    exclude_me = request.GET.get("exclude_me")

    qs = Player.objects.all()

    player = getattr(request.user, "player", None)

    if player is not None and {"True": True, "False": False}.get(exclude_me) is True:
        qs = qs.exclude(pk=player.pk).exclude(partner=player)

    if (has_partner_filter := {"True": True, "False": False}.get(has_partner)) is not None:
        qs = qs.exclude(partner__isnull=has_partner_filter)

    if (seated_filter := {"True": True, "False": False}.get(seated)) is not None:
        qs = qs.filter(currently_seated=seated_filter)

    filtered_count = qs.count()
    if player is not None and player.partner is not None:
        qs = qs.annotate(
            maybe_a_link=(
                Q(currently_seated=False)
                & Q(partner__isnull=False)
                & ~Q(pk=player.pk)
                & ~Q(pk=player.partner.pk)
            ),
        )

    total_count = qs.count()
    paginator = Paginator(qs, 15)
    page_number = request.GET.get("page")
    page_obj = paginator.get_page(page_number)

    # Smuggle a button in there.
    for other in page_obj:
        other.action_button = (
            _get_partner_action_from_context(request=request, subject=other, as_viewed_by=player)
            or None
        )

    context = {
        "extra_crap": {"total_count": total_count, "filtered_count": filtered_count},
        "page_obj": page_obj,
        "this_pages_players": json.dumps([p.pk for p in page_obj]),
    }

    return render(request, "player_list.html", context)<|MERGE_RESOLUTION|>--- conflicted
+++ resolved
@@ -82,14 +82,9 @@
 
 def _find_a_partner_link():
     return format_html(
-<<<<<<< HEAD
-        """<a href="{}">Find swinging singles in your area.</a>""",
-        reverse("app:players") + "?lookin_for_love=True&exclude_me=True",
-=======
         """<a style="font-size: 5em;"
               href="{}?has_partner=False&exclude_me=True">Find a partner.</a>""",
         reverse("app:players"),
->>>>>>> 0a1dfafe
     )
 
 
