--- conflicted
+++ resolved
@@ -219,18 +219,6 @@
 
 
 # https://cr.yp.to/daemontools/svc.html
-<<<<<<< HEAD
-def control_bot_for_player(player: Player):
-    def run_in_slash_service(command: list[str]) -> None:
-        subprocess.run(
-            command,
-            cwd="/service",
-            check=True,
-            capture_output=True,
-        )
-
-    def svc(flag: str) -> None:
-=======
 def control_bot_for_player(player: Player) -> None:
     service_directory = pathlib.Path("/service")
     if not service_directory.is_dir():
@@ -246,23 +234,16 @@
         )
 
     def svc(flags: str) -> None:
->>>>>>> 6b811530
         # might not want to block here, who knows how long it'll take
         run_in_slash_service(
             [
                 "svc",
-<<<<<<< HEAD
-                flag,
-=======
                 flags,
->>>>>>> 6b811530
                 str(player.pk),
             ]
         )
 
     if player.allow_bot_to_play_for_me and player.currently_seated:
-<<<<<<< HEAD
-=======
         # This is a desperate attempt to not lock up the server ... my typical t2.micro EC2 box cannot handle more than
         # about 10 bot clients before it just slows to a crawl.
         if (c := Player.objects.filter(allow_bot_to_play_for_me=True).count()) > 10:
@@ -271,7 +252,6 @@
             )
             return
 
->>>>>>> 6b811530
         shell_script_text = """#!/bin/bash
 
 # wrapper script for [daemontools](https://cr.yp.to/daemontools/)
@@ -287,19 +267,11 @@
         run_file.chmod(0o755)
         run_file = run_file.rename(run_dir / "run")
 
-<<<<<<< HEAD
-        # up, then continue.  Neither alone seems to suffice in every case.
-        # Might need to wait until svscan starts the service :-|
-        for flag in ("-u", "-c"):
-            svc(flag)
-    else:
-=======
         # "-u" means "up"; "-c" means "continue".  Neither alone seems to suffice in every case.  Might need to wait
         # until svscan starts the service :-|
         svc("-uc")
     else:
         # "-p" means "pause".
->>>>>>> 6b811530
         svc("-p")
 
 
@@ -317,11 +289,6 @@
     p = Player.objects.filter(user__username=name_or_pk).first()
 
     if p is None:
-<<<<<<< HEAD
-        logger.debug(f"Nuttin' from user__username={name_or_pk=}")
-
-=======
->>>>>>> 6b811530
         with contextlib.suppress(ValueError):
             p = Player.objects.filter(pk=name_or_pk).first()
 
