--- conflicted
+++ resolved
@@ -65,25 +65,11 @@
     return context.items()
 
 
-<<<<<<< HEAD
 def _bidding_box_context_for_hand(request: AuthedHttpRequest, hand: Hand) -> dict[str, Any]:
     as_viewed_by: app.models.Player | None = request.user.player
     assert as_viewed_by is not None
 
     display_bidding_box = hand.auction.status is bridge.auction.Auction.Incomplete
-=======
-def _bidding_box_context_for_hand(request: HttpRequest, hand: Hand) -> dict[str, Any]:
-    if request.user.is_anonymous:
-        # If our caller decided that the anonymouse user can see the hand, then the tournament must be over, so let 'em
-        # see everything.
-        return {
-            "display_bidding_box": False,
-            "show_auction_history": True,
-        }
-    player = request.user.player  # type: ignore
-    seat = player.current_seat
-    display_bidding_box = hand.auction.status == bridge.auction.Auction.Incomplete
->>>>>>> dd628c1e
 
     if not as_viewed_by.has_played_hand(hand):
         buttons = "No bidding box 'cuz you are not at this table"
@@ -131,11 +117,7 @@
     display_cards = (
         as_dealt  # hand is over and we're reviewing it; i.e., the hand is complete
         or hand.open_access
-<<<<<<< HEAD
         or wat == board.PlayerVisibility.everything
-=======
-        or ((as_viewed_by is not None) and as_viewed_by.has_seen_cards_at(hand.board, seat))
->>>>>>> dd628c1e
     )
 
     current_direction = None
@@ -585,13 +567,8 @@
     )
 
     table = format_html(
-<<<<<<< HEAD
         "Table #{}",
         hand.table_display_number,
-=======
-        "{}",
-        hand.table,
->>>>>>> dd628c1e
     )
 
     board = format_html(
@@ -610,18 +587,12 @@
     if request.user.is_anonymous and not hand.board.tournament.is_complete:
         return HttpResponseRedirect(settings.LOGIN_URL + f"?next={request.path}")
 
-    player = None if request.user.is_anonymous else request.user.player
-
-<<<<<<< HEAD
+    player = request.user.player
+
     # TODO -- we used to forbid viewing of hands sometimes; it's not clear if we should still do that, and if so,
     # exactly when
-=======
-    from app.models.board import Board
-
-    match hand.board.what_can_they_see(player=player):
-        case Board.PlayerVisibility.nothing:
-            return Forbid("You wouldn't be allowed to see anything anyway")
->>>>>>> dd628c1e
+    # e.g.
+    # If player is not seated at this table, only let them see the hand if they've already completed playing the board.
 
     response = _maybe_redirect_or_error(
         hand_pk=hand.pk,
@@ -673,13 +644,8 @@
             {
                 "xscript": xscript.serializable(),
                 "current_event_ids_by_player_name": {
-<<<<<<< HEAD
                     p.name: get_current_event_id([p.event_channel_name])
                     for _, p in hand.players_by_direction_letter.items()
-=======
-                    s.player_name: get_current_event_id([s.player.event_channel_name])
-                    for s in hand.table.current_seats()
->>>>>>> dd628c1e
                 },
             }
         ),
