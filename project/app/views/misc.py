from __future__ import annotations

import base64
import binascii
import functools
import logging
from typing import TYPE_CHECKING

import django.contrib.auth
from django.contrib import messages as django_web_messages
from django.contrib.auth import authenticate
from django.contrib.auth.decorators import login_required
from django.http import HttpRequest, HttpResponseForbidden, HttpResponseRedirect
from django.urls import reverse

import app.models
import app.models.utils

if TYPE_CHECKING:
    from django.contrib.auth.models import AbstractBaseUser

logger = logging.getLogger(__name__)


# See https://github.com/sbdchd/django-types?tab=readme-ov-file#httprequests-user-property
class AuthedHttpRequest(HttpRequest):
    user: app.models.utils.UserMitPlaya  # type: ignore [assignment]


# https://developer.mozilla.org/en-US/docs/Web/HTTP/Headers/Authorization#basic_authentication_2
def authenticate_from_basic_auth(request: AuthedHttpRequest) -> AbstractBaseUser | None:
    header = request.headers.get("Authorization")
    if header is None:
        logger.debug("No 'Authorization' header")
        return None

    basic, data = header.split(" ", maxsplit=1)
    if basic.lower() != "basic":
        logger.debug("First word isn't 'basic'")
        return None
    try:
        decoded = base64.b64decode(data).decode()
    except binascii.Error as e:
        logger.info(f"{data[0:100]=} => {e}")
        return None
    except Exception as e:
        logger.warning(f"{data[0:100]=} => {e}")
        return None
    try:
        u, p = decoded.split(":", maxsplit=1)
    except ValueError as e:
        logger.info(f"{decoded[0:100]=} => {e}")
        return None

    return authenticate(request, username=u, password=p)


# Set redirect to False for AJAX endoints.
def logged_in_as_player_required(*, redirect=True):
    def inner_wozzit(view_function):
        @functools.wraps(view_function)
        def non_players_piss_off(
            request: AuthedHttpRequest, *args, **kwargs
        ) -> HttpResponseRedirect | HttpResponseForbidden:
            user = request.user
<<<<<<< HEAD
            if not redirect and not user.is_authenticated:
                user = authenticate_from_basic_auth(request)
                if user is None:
                    msg = "Go away, anonymous scoundrel"
                    logger.warning("%s, %s, %s: %s", user, args, kwargs, msg)
                    return HttpResponseForbidden(msg)
                request.user = user

            player = app.models.Player.objects.filter(user__username=user.username).first()
=======
            player = app.models.Player.objects.filter(user__username=user.username).first()
            logger.debug(f"{user=} {player=}")
>>>>>>> 6b811530
            if player is None:
                django_web_messages.add_message(
                    request,
                    django_web_messages.INFO,
                    f"You ({user.username}) ain't no player, so you can't see whatever {view_function} would have shown you.",
                )
                if redirect:
                    home = reverse("app:home")
                    logger.debug(f"{player=}, and {redirect=}, so redirecting to {home=}")
                    return HttpResponseRedirect(home)
                logger.debug(f"{player=}, and {redirect=}, so returning ye olde 403")
                return HttpResponseForbidden("Go away, anonymous scoundrel")

            logger.debug(f"Invoking {view_function=}")
            return view_function(request, *args, **kwargs)

        if redirect:
            return login_required(non_players_piss_off)

        return non_players_piss_off

    return inner_wozzit


def get_credentials_from_post_body(request: HttpRequest) -> tuple[str, str] | None:
    username = request.POST.get("username")
    if username is None:
        return None
    password = request.POST.get("password")
    if password is None:
        return None

    logger.debug("Found %s, %s in POST body", username, "shush it's a secret")
    return username, password


def get_credentials_from_http_headers(request: HttpRequest) -> tuple[str, str] | None:
    if "HTTP_AUTHORIZATION" not in request.META:
        logger.debug("HTTP_AUTHORIZATION not present in header")
        return None

    auth = request.META["HTTP_AUTHORIZATION"].split()
    if len(auth) != 2:
        logger.debug("HTTP_AUTHORIZATION doesn't have exactly one colon; outta here")
        return None

    if auth[0].lower() != "basic":
        logger.debug("First field of HTTP_AUTHORIZATION isn't 'basic'; outta here")
        return None

    u, p = base64.b64decode(auth[1]).decode("utf-8").split(":", 1)
    return (u, p)


def get_authenticated_user_from_request(request: HttpRequest) -> AbstractBaseUser | None:
    maybe = get_credentials_from_post_body(request)
    if maybe is None:
        maybe = get_credentials_from_http_headers(request)
        if maybe is None:
            logger.debug("Nothin' in post body nor http headers")
            return None

    uname, passwd = maybe
    return django.contrib.auth.authenticate(username=uname, password=passwd)


def get_authenticated_player(request: HttpRequest) -> app.models.Player | None:
    if request.user.is_authenticated:
        player = getattr(request.user, "player", None)
        if player is not None:
            return player

        logger.debug(
            "No player associated with %s; will poke around in HTTP headers for auth info",
            request.user.get_username(),
        )

    user = get_authenticated_user_from_request(request)
    if user is None:
        logger.debug("authenticating %s got us nuttin'; outta here", request.user)
        return None

    if not user.is_active:
        logger.debug("User %s isn't active; outta here", user)
        return None

    player = app.models.Player.objects.filter(user=user).first()
    if player is None:
        logger.debug("No player corresponds to user %s; outta here", user)
        return None

    return player


def player_who_can_view_hand(
    request: HttpRequest, hand: app.models.Hand
) -> app.models.Player | None:
    """Allows either cookie-based auth, which is what most Django web pages use; *or* HTTP Basic Auth, which is what
    machine clients use.

    """
    player = get_authenticated_player(request)
    if player is None:
        return None

    if player in hand.players_by_direction.values():
        return player

    return None<|MERGE_RESOLUTION|>--- conflicted
+++ resolved
@@ -6,7 +6,6 @@
 import logging
 from typing import TYPE_CHECKING
 
-import django.contrib.auth
 from django.contrib import messages as django_web_messages
 from django.contrib.auth import authenticate
 from django.contrib.auth.decorators import login_required
@@ -63,20 +62,8 @@
             request: AuthedHttpRequest, *args, **kwargs
         ) -> HttpResponseRedirect | HttpResponseForbidden:
             user = request.user
-<<<<<<< HEAD
-            if not redirect and not user.is_authenticated:
-                user = authenticate_from_basic_auth(request)
-                if user is None:
-                    msg = "Go away, anonymous scoundrel"
-                    logger.warning("%s, %s, %s: %s", user, args, kwargs, msg)
-                    return HttpResponseForbidden(msg)
-                request.user = user
-
-            player = app.models.Player.objects.filter(user__username=user.username).first()
-=======
             player = app.models.Player.objects.filter(user__username=user.username).first()
             logger.debug(f"{user=} {player=}")
->>>>>>> 6b811530
             if player is None:
                 django_web_messages.add_message(
                     request,
@@ -98,91 +85,4 @@
 
         return non_players_piss_off
 
-    return inner_wozzit
-
-
-def get_credentials_from_post_body(request: HttpRequest) -> tuple[str, str] | None:
-    username = request.POST.get("username")
-    if username is None:
-        return None
-    password = request.POST.get("password")
-    if password is None:
-        return None
-
-    logger.debug("Found %s, %s in POST body", username, "shush it's a secret")
-    return username, password
-
-
-def get_credentials_from_http_headers(request: HttpRequest) -> tuple[str, str] | None:
-    if "HTTP_AUTHORIZATION" not in request.META:
-        logger.debug("HTTP_AUTHORIZATION not present in header")
-        return None
-
-    auth = request.META["HTTP_AUTHORIZATION"].split()
-    if len(auth) != 2:
-        logger.debug("HTTP_AUTHORIZATION doesn't have exactly one colon; outta here")
-        return None
-
-    if auth[0].lower() != "basic":
-        logger.debug("First field of HTTP_AUTHORIZATION isn't 'basic'; outta here")
-        return None
-
-    u, p = base64.b64decode(auth[1]).decode("utf-8").split(":", 1)
-    return (u, p)
-
-
-def get_authenticated_user_from_request(request: HttpRequest) -> AbstractBaseUser | None:
-    maybe = get_credentials_from_post_body(request)
-    if maybe is None:
-        maybe = get_credentials_from_http_headers(request)
-        if maybe is None:
-            logger.debug("Nothin' in post body nor http headers")
-            return None
-
-    uname, passwd = maybe
-    return django.contrib.auth.authenticate(username=uname, password=passwd)
-
-
-def get_authenticated_player(request: HttpRequest) -> app.models.Player | None:
-    if request.user.is_authenticated:
-        player = getattr(request.user, "player", None)
-        if player is not None:
-            return player
-
-        logger.debug(
-            "No player associated with %s; will poke around in HTTP headers for auth info",
-            request.user.get_username(),
-        )
-
-    user = get_authenticated_user_from_request(request)
-    if user is None:
-        logger.debug("authenticating %s got us nuttin'; outta here", request.user)
-        return None
-
-    if not user.is_active:
-        logger.debug("User %s isn't active; outta here", user)
-        return None
-
-    player = app.models.Player.objects.filter(user=user).first()
-    if player is None:
-        logger.debug("No player corresponds to user %s; outta here", user)
-        return None
-
-    return player
-
-
-def player_who_can_view_hand(
-    request: HttpRequest, hand: app.models.Hand
-) -> app.models.Player | None:
-    """Allows either cookie-based auth, which is what most Django web pages use; *or* HTTP Basic Auth, which is what
-    machine clients use.
-
-    """
-    player = get_authenticated_player(request)
-    if player is None:
-        return None
-
-    if player in hand.players_by_direction.values():
-        return player
-
-    return None+    return inner_wozzit