from __future__ import annotations

import collections
import contextlib
import datetime
import json
import os
import random
import sys
import time
import typing

import requests
import retrying  # type: ignore
from app.models import AuctionError, Hand, Player, Table
from bridge.contract import Pass
from django.conf import settings
from django.core.management.base import BaseCommand
from sseclient import SSEClient  # type: ignore


def ts(time_t=None):
    if time_t is None:
        time_t = time.time()
    return datetime.datetime.fromtimestamp(time_t, tz=datetime.timezone.utc)


def _request_ex_filter(ex):
    rv = isinstance(ex, (requests.exceptions.HTTPError, requests.exceptions.ConnectionError))
    now = ts().replace(microsecond=0).isoformat()
    sys.stderr.write(f"{now} Caught {ex}; {'will' if rv else 'will not'} retry\n")
    return rv


class Command(BaseCommand):
    def __init__(self, *args, **kwargs):
        self.table = None
        super().__init__(*args, **kwargs)

    def log(self, string: str) -> None:
        final = f"{self.table=} {string}"
        self.stdout.write(final)
        self.stdout.flush()

    @contextlib.contextmanager
    def delayed_action(self, *, table):
        previous_action_time = self.last_action_timestamps_by_table_id[table.pk]
<<<<<<< HEAD
        sleep_until = previous_action_time + 0.33
=======
        sleep_until = previous_action_time + 0.25
>>>>>>> fb90ce8f

        if (duration := sleep_until - time.time()) > 0:
            # TODO -- if duration is zero, log a message somewhere?  Or, if it's zero *a lot*, log that, since it would
            # imply we're falling behind.
            time.sleep(duration)

        yield
        self.last_action_timestamps_by_table_id[table.pk] = time.time()

    def skip_player(self, *, table: Table, player: Player) -> bool:
        if player is None:
            self.log("player is None -- auction or play must be over.")
            return True

        dummy_seat = table.dummy
        declarer_seat = table.declarer
        if declarer_seat is not None and player.most_recent_seat == dummy_seat:
            return self.skip_player(table=table, player=declarer_seat.player)

        return bool(not player.allow_bot_to_play_for_me)

    def make_a_groovy_call(self, *, hand: Hand) -> None:
        table = hand.table
        modplayer = hand.player_who_may_call

        if modplayer is None:
            return

        if self.skip_player(table=table, player=modplayer):
            return

        player_to_impersonate = modplayer.libraryThing
        a = table.current_auction

        call = a.random_legal_call()

        # Try a few times to find something other than "pass", since a passed-out auction isn't interesting.
        if [pc.call for pc in a.player_calls] == [Pass, Pass, Pass]:
            for _ in range(5):
                call = a.random_legal_call()
                self.stderr.write(f"In loop, got {call=}")
                if call != Pass:
                    self.stderr.write("Gudenov")
                    break
                self.stderr.write("Nuts, a pass! Let's try again")
            else:
                self.log(
                    "I tried rilly rilly hard not to pass this hand out, but ... 😢  I'll get a new board!"
                )
                # TODO -- it'd probably be cleaner to do nothing here, and instead have the server send a "the hand was
                # passed out" event, analagous to the "contract_text" message that it currently sends when an auction
                # has settled, and then have our "dispatch" fetch the next board.
                table.next_board()
                return

        try:
            hand.add_call_from_player(player=player_to_impersonate, call=call)
        except AuctionError as e:
            # The one time I saw this was when I clicked on a blue bidding box as soon as it appeared.  Then the
            # add_call_from_player call above discovered that the player_to_impersonate was out of turn.
            self.stderr.write(f"Uh-oh -- {e}")
        else:
            self.log(
                f"Just impersonated {player_to_impersonate}, and said {call} on their behalf",
            )

    def make_a_groovy_play(self, *, hand: Hand) -> None:
        if not hand.auction.found_contract:
            return

        table = hand.table

        seat_to_impersonate = table.next_seat_to_play

        if seat_to_impersonate is None:
            return

        if self.skip_player(table=table, player=seat_to_impersonate.player):
            return

        legal_cards = hand.xscript.legal_cards()
        if not legal_cards:
            self.log(f"No legal cards at {seat_to_impersonate}? The hand must be over.")
            return

        chosen_card = random.choice(legal_cards)

        p = hand.add_play_from_player(player=hand.xscript.player, card=chosen_card)
        self.log(f"{p} from {legal_cards}")

    def dispatch(self, *, data: dict[str, typing.Any]) -> None:
        self.log(f"<-- {data}")

        try:
            table = Table.objects.get(pk=data.get("table"))
        except Table.DoesNotExist:
            self.stderr.write(f"In {data}, table {data.get('table')=} does not exist")
            return

        self.table = table

        if data.get("action") in ("just formed", "new hand") or set(data.keys()) == {
            "table",
            "player",
            "call",
        }:
            with self.delayed_action(table=table):
                self.make_a_groovy_call(hand=table.current_hand)

        elif {"table", "contract"}.issubset(data.keys()) or {
            "table",
            "player",
            "card",
        }.issubset(data.keys()):
            with self.delayed_action(table=table):
                self.make_a_groovy_play(hand=table.current_hand)
        elif set(data.keys()) == {"table", "direction", "action"}:
            self.log(f"I believe I been poked: {data=}")
            with self.delayed_action(table=table):
                self.make_a_groovy_call(hand=table.current_hand)
                self.make_a_groovy_play(hand=table.current_hand)
        elif "final_score" in data:
            self.log(
                "I guess this table's play is done, so I should poke that GIMME NEW BOARD button"
            )
            table.next_board()
        else:
            self.stderr.write(f"No idea what to do with {data=}")

    @retrying.retry(
        retry_on_exception=_request_ex_filter,
        wait_exponential_multiplier=1000,
    )
    def run_forever(self):
        self.log(f"{settings.EVENTSTREAM_REDIS=}")
        django_host = os.environ.get("DJANGO_HOST", "localhost")
        self.log(f"Connecting to {django_host}")

        messages = SSEClient(
            f"http://{django_host}:9000/events/all-tables/",
        )
        self.log(f"Finally! Connected to {django_host}.")
        for msg in messages:
            self.log(str(vars(msg)))
            if msg.event != "keep-alive":
                if msg.data:
                    data = json.loads(msg.data)
                    self.dispatch(data=data)
                else:
                    self.log(f"message with no data: {vars(msg)=}")

    def handle(self, *args, **options):
        self.last_action_timestamps_by_table_id = collections.defaultdict(lambda: 0)

        with contextlib.suppress(KeyboardInterrupt):
            self.run_forever()<|MERGE_RESOLUTION|>--- conflicted
+++ resolved
@@ -45,11 +45,7 @@
     @contextlib.contextmanager
     def delayed_action(self, *, table):
         previous_action_time = self.last_action_timestamps_by_table_id[table.pk]
-<<<<<<< HEAD
-        sleep_until = previous_action_time + 0.33
-=======
         sleep_until = previous_action_time + 0.25
->>>>>>> fb90ce8f
 
         if (duration := sleep_until - time.time()) > 0:
             # TODO -- if duration is zero, log a message somewhere?  Or, if it's zero *a lot*, log that, since it would
