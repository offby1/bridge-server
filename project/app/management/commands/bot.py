--- conflicted
+++ resolved
@@ -1,10 +1,7 @@
-<<<<<<< HEAD
-import collections
-=======
 from __future__ import annotations
 
+import collections
 import contextlib
->>>>>>> 20ea143a
 import json
 import time
 import typing
@@ -118,13 +115,7 @@
             time.sleep(1)
 
     def handle(self, *args, **options):
-<<<<<<< HEAD
         self.last_action_timestamps_by_table_id = collections.defaultdict(lambda: 0)
-        try:
-            self.run_forever()
-        except KeyboardInterrupt:
-            pass
-=======
+
         with contextlib.suppress(KeyboardInterrupt):
-            self.run_forever()
->>>>>>> 20ea143a
+            self.run_forever()