--- conflicted
+++ resolved
@@ -16,15 +16,10 @@
 import bridge.xscript
 import requests
 import retrying  # type: ignore
-<<<<<<< HEAD
 from app.models import AuctionError, Hand, Player, Table
-from bridge.contract import Pass
-from django.conf import settings
-=======
-from app.models import AuctionError, HandAction, Player, Table
 from app.models.utils import assert_type
 from bridge.contract import Contract, Pass
->>>>>>> 2f970d29
+from django.conf import settings
 from django.core.management.base import BaseCommand
 from sseclient import SSEClient  # type: ignore
 
@@ -121,19 +116,11 @@
         if declarer_seat is not None and player.seat == dummy_seat:
             return self.skip_player(table=table, player=declarer_seat.player)
 
-<<<<<<< HEAD
         return bool(not player.allow_bot_to_play_for_me)
 
     def make_a_groovy_call(self, *, hand: Hand) -> None:
         table = hand.table
         modplayer = hand.player_who_may_call
-=======
-        return bool(player.is_human)
-
-    def make_a_groovy_call(self, *, action: HandAction) -> None:
-        table = action.table
-        modplayer = action.player_who_may_call
->>>>>>> 2f970d29
 
         if modplayer is None:
             return
@@ -183,33 +170,21 @@
         if self.skip_player(table=table, player=seat_to_impersonate.player):
             return
 
-<<<<<<< HEAD
         legal_cards = hand.xscript.legal_cards()
         if not legal_cards:
-=======
-        if not action.xscript.legal_cards():
->>>>>>> 2f970d29
             self.wf(f"{table}: No legal cards at {seat_to_impersonate}? The hand must be over.")
             return
 
-        chosen_card = action.xscript.slightly_less_dumb_play(
-            order_func=functools.partial(trick_taking_power, xscript=action.xscript)
+        chosen_card = hand.xscript.slightly_less_dumb_play(
+            order_func=functools.partial(trick_taking_power, xscript=hand.xscript)
         )
 
-<<<<<<< HEAD
-        p = hand.add_play_from_player(player=hand.xscript.player, card=chosen_card)
-        self.wf(f"{table}: {p} from {legal_cards}")
-=======
         ranked_options = sorted(
-            [
-                (c, trick_taking_power(c, xscript=action.xscript))
-                for c in action.xscript.legal_cards()
-            ],
+            [(c, trick_taking_power(c, xscript=hand.xscript)) for c in hand.xscript.legal_cards()],
             key=operator.itemgetter(1),
         )
-        p = action.add_play_from_player(player=action.xscript.player, card=chosen_card)
+        p = hand.add_play_from_player(player=hand.xscript.player, card=chosen_card)
         self.wf(f"{table}: {p} out of {ranked_options=}")
->>>>>>> 2f970d29
 
     def dispatch(self, *, data: dict[str, typing.Any]) -> None:
         self.wf(f"<-- {data}")
@@ -247,7 +222,7 @@
         else:
             self.stderr.write(f"No idea what to do with {data=}")
 
-        if table.current_action.current_trick and len(table.current_action.current_trick) == 4:
+        if table.current_hand.current_trick and len(table.current_hand.current_trick) == 4:
             self.wf("\n")
 
     @retrying.retry(
