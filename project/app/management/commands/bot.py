from __future__ import annotations

import collections
import contextlib
import datetime
import functools
import json
import operator
import os
import random
import sys
import time
import typing

import bridge.card
import bridge.xscript
import requests
import retrying  # type: ignore
from app.models import AuctionError, Hand, Player, Table
from app.models.utils import assert_type
from bridge.contract import Contract, Pass
from django.conf import settings
from django.core.management.base import BaseCommand
from sseclient import SSEClient  # type: ignore

random.seed(0)


def ts(time_t=None):
    if time_t is None:
        time_t = time.time()
    return datetime.datetime.fromtimestamp(time_t, tz=datetime.timezone.utc)


def _request_ex_filter(ex):
    rv = isinstance(ex, (requests.exceptions.HTTPError, requests.exceptions.ConnectionError))
    now = ts().replace(microsecond=0).isoformat()
    sys.stderr.write(f"{now} Caught {ex}; {'will' if rv else 'will not'} retry\n")
    return rv


def trick_taking_power(c: bridge.card.Card, *, xscript: bridge.xscript.HandTranscript) -> int:
    """
    Roughly: how many opponent's cards rank higher than this one?  Only look at opponents who haven't yet played to this trick.
    Return that value, negated.  If there's a trump suit, those count too.
    Examples:
    - at notrump, opening lead is the club 2, declarer & dummy have (say) six clubs.
      All six beat the club two, so our value is -6.
    - at one diamond, halfway through the hand, someone plays the 8 of spades.
      - opponents have (say) 2, 3, and ten of spades, and 3 diamonds.
      - our value is thus -1 * (1 for the ten of spades plus 3 for each diamond) == -4.
    - at notrump, if we play a card of whose suit we've stripped the opponents, its power is 0 (the maximum possible).
    """
    assert_type(c, bridge.card.Card)

    t = xscript.table

    me = xscript.player
    lho = t.get_lho(me)
    rho = t.get_lho(t.get_partner(me))

    hidden_opponents_hands_to_consider = [lho, rho]

    opponents_cards_in_current_trick: list[bridge.card.Card] = []
    if xscript.tricks and not xscript.tricks[-1].is_complete():
        for play in xscript.tricks[-1]:
            if play.player in (lho, rho):
                hidden_opponents_hands_to_consider.remove(play.player)
                opponents_cards_in_current_trick.append(play.card)

    cards_in_opponents_hands: list[bridge.card.Card] = []
    for opp in hidden_opponents_hands_to_consider:
        cards_in_opponents_hands.extend(opp.hand.cards)

    assert isinstance(xscript.auction.status, Contract)

    powah = 0

    for oppo in cards_in_opponents_hands + opponents_cards_in_current_trick:
        assert_type(oppo, bridge.card.Card)

        # TODO -- this doesn't seem quite right.  If oppo is a trump card, and c is not, oppo will win *only* if either
        # - trumps were led; or
        # - opponents have a void in our suit, so they can legally play the trump
        # But they cannot always play the trump, so it doesn't seem right to count it as a full minus one here.
        if xscript.would_beat(candidate=oppo, subject=c):
            powah -= 1
    return powah


class Command(BaseCommand):
    def __init__(self, *args, **kwargs):
        self.table = None
        super().__init__(*args, **kwargs)

    def log(self, string: str) -> None:
        final = f"{self.table=} {string}"
        self.stdout.write(final)
        self.stdout.flush()

    @contextlib.contextmanager
    def delayed_action(self, *, table):
        previous_action_time = self.last_action_timestamps_by_table_id[table.pk]
        sleep_until = previous_action_time + 0.25

        if (duration := sleep_until - time.time()) > 0:
            # TODO -- if duration is zero, log a message somewhere?  Or, if it's zero *a lot*, log that, since it would
            # imply we're falling behind.
            time.sleep(duration)

        yield
        self.last_action_timestamps_by_table_id[table.pk] = time.time()

    def skip_player(self, *, table: Table, player: Player) -> bool:
        if player is None:
            self.log("player is None -- auction or play must be over.")
            return True

        dummy_seat = table.dummy
        declarer_seat = table.declarer
        if declarer_seat is not None and player.most_recent_seat == dummy_seat:
            return self.skip_player(table=table, player=declarer_seat.player)

        return bool(not player.allow_bot_to_play_for_me)

    def make_a_groovy_call(self, *, hand: Hand) -> None:
        table = hand.table
        modplayer = hand.player_who_may_call

        if modplayer is None:
            return

        if self.skip_player(table=table, player=modplayer):
            return

        player_to_impersonate = modplayer.libraryThing
        a = table.current_auction

        call = a.random_legal_call()

        # Try a few times to find something other than "pass", since a passed-out auction isn't interesting.
        if [pc.call for pc in a.player_calls] == [Pass, Pass, Pass]:
            for _ in range(5):
                call = a.random_legal_call()
                self.stderr.write(f"In loop, got {call=}")
                if call != Pass:
                    self.stderr.write("Gudenov")
                    break
                self.stderr.write("Nuts, a pass! Let's try again")
            else:
                self.log(
                    "I tried rilly rilly hard not to pass this hand out, but ... 😢  I'll get a new board!"
                )
                # TODO -- it'd probably be cleaner to do nothing here, and instead have the server send a "the hand was
                # passed out" event, analagous to the "contract_text" message that it currently sends when an auction
                # has settled, and then have our "dispatch" fetch the next board.
                with self.delayed_action(table=table):
                    table.next_board()
                return

        try:
            hand.add_call_from_player(player=player_to_impersonate, call=call)
        except AuctionError as e:
            # The one time I saw this was when I clicked on a blue bidding box as soon as it appeared.  Then the
            # add_call_from_player call above discovered that the player_to_impersonate was out of turn.
            self.stderr.write(f"Uh-oh -- {e}")
        else:
            self.log(
                f"Just impersonated {player_to_impersonate}, and said {call} on their behalf",
            )

    def make_a_groovy_play(self, *, hand: Hand) -> None:
        if not hand.auction.found_contract:
            return

        table = hand.table

        seat_to_impersonate = table.next_seat_to_play

        if seat_to_impersonate is None:
            return

        if self.skip_player(table=table, player=seat_to_impersonate.player):
            return

        legal_cards = hand.xscript.legal_cards()
        if not legal_cards:
            self.log(f"No legal cards at {seat_to_impersonate}? The hand must be over.")
            return

        chosen_card = hand.xscript.slightly_less_dumb_play(
            order_func=functools.partial(trick_taking_power, xscript=hand.xscript)
        )

        ranked_options = sorted(
            [(c, trick_taking_power(c, xscript=hand.xscript)) for c in hand.xscript.legal_cards()],
            key=operator.itemgetter(1),
        )
        p = hand.add_play_from_player(player=hand.xscript.player, card=chosen_card)
<<<<<<< HEAD
        self.log(f"{p} from {legal_cards}")
=======
        self.wf(f"{table}: {p} out of {ranked_options=}")
>>>>>>> 3a72fc4a

    def dispatch(self, *, data: dict[str, typing.Any]) -> None:
        self.log(f"<-- {data}")

        try:
            table = Table.objects.get(pk=data.get("table"))
        except Table.DoesNotExist:
            self.stderr.write(f"In {data}, table {data.get('table')=} does not exist")
            return

        self.table = table

        # In a perfect world, the event on which we're dispatching would include a timestamp, and we'd use *that*
        # instead of `time.time`.  But oh well.
        self.last_action_timestamps_by_table_id[table.pk] = time.time()

        if data.get("action") in ("just formed", "new hand") or set(data.keys()) == {
            "table",
            "player",
            "call",
        }:
            with self.delayed_action(table=table):
                self.make_a_groovy_call(hand=table.current_hand)

        elif {"table", "contract"}.issubset(data.keys()) or {
            "table",
            "player",
            "card",
        }.issubset(data.keys()):
            with self.delayed_action(table=table):
                self.make_a_groovy_play(hand=table.current_hand)
        elif set(data.keys()) == {"table", "direction", "action"}:
            self.log(f"I believe I been poked: {data=}")
            with self.delayed_action(table=table):
                self.make_a_groovy_call(hand=table.current_hand)
                self.make_a_groovy_play(hand=table.current_hand)
        elif "final_score" in data:
            self.log(
                "I guess this table's play is done, so I should poke that GIMME NEW BOARD button"
            )
            with self.delayed_action(table=table):
                table.next_board()
        else:
            self.stderr.write(f"No idea what to do with {data=}")

        if table.current_hand.current_trick and len(table.current_hand.current_trick) == 4:
            self.wf("\n")

    @retrying.retry(
        retry_on_exception=_request_ex_filter,
        wait_exponential_multiplier=1000,
    )
    def run_forever(self):
        self.log(f"{settings.EVENTSTREAM_REDIS=}")
        django_host = os.environ.get("DJANGO_HOST", "localhost")
        self.log(f"Connecting to {django_host}")

        messages = SSEClient(
            f"http://{django_host}:9000/events/all-tables/",
        )
        self.log(f"Finally! Connected to {django_host}.")
        for msg in messages:
            self.log(str(vars(msg)))
            if msg.event != "keep-alive":
                if msg.data:
                    data = json.loads(msg.data)
                    self.dispatch(data=data)
                else:
                    self.log(f"message with no data: {vars(msg)=}")

    def handle(self, *args, **options):
        self.last_action_timestamps_by_table_id = collections.defaultdict(lambda: 0)

        with contextlib.suppress(KeyboardInterrupt):
            self.run_forever()<|MERGE_RESOLUTION|>--- conflicted
+++ resolved
@@ -197,11 +197,7 @@
             key=operator.itemgetter(1),
         )
         p = hand.add_play_from_player(player=hand.xscript.player, card=chosen_card)
-<<<<<<< HEAD
-        self.log(f"{p} from {legal_cards}")
-=======
-        self.wf(f"{table}: {p} out of {ranked_options=}")
->>>>>>> 3a72fc4a
+        self.log(f"{p} out of {ranked_options=}")
 
     def dispatch(self, *, data: dict[str, typing.Any]) -> None:
         self.log(f"<-- {data}")
@@ -246,9 +242,6 @@
                 table.next_board()
         else:
             self.stderr.write(f"No idea what to do with {data=}")
-
-        if table.current_hand.current_trick and len(table.current_hand.current_trick) == 4:
-            self.wf("\n")
 
     @retrying.retry(
         retry_on_exception=_request_ex_filter,
